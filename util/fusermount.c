--- conflicted
+++ resolved
@@ -1283,11 +1283,7 @@
 			size_t mnt_opts_len = strlen(mnt_opts);
 			size_t x_mnt_opts_len =  mnt_opts_len+
 						 strlen(x_opts) + 2;
-<<<<<<< HEAD
-			char *x_mnt_opts = malloc(x_mnt_opts_len);
-=======
 			char *x_mnt_opts = calloc(1, x_mnt_opts_len);
->>>>>>> 962296a7
 
 			if (mnt_opts_len) {
 				strcpy(x_mnt_opts, mnt_opts);
