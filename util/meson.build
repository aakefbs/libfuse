fuseconf_path = join_paths(get_option('prefix'), get_option('sysconfdir'), 'fuse.conf')

<<<<<<< HEAD
executable('redfsmount', ['fusermount.c', '../lib/mount_util.c'],
=======
executable('fusermount3', ['fusermount.c', '../lib/mount_util.c', '../lib/util.c'],
>>>>>>> fdfaad69
           include_directories: include_dirs,
           install: true,
           install_dir: get_option('bindir'),
           c_args: '-DFUSE_CONF="@0@"'.format(fuseconf_path))

executable('mount.redfs', ['mount.fuse.c'],
           include_directories: include_dirs,
           link_with: [ libfuse ],
           install: true,
           install_dir: get_option('sbindir'),
           c_args: '-DFUSE_USE_VERSION=317')


udevrulesdir = get_option('udevrulesdir')
if udevrulesdir == ''
  udev = dependency('udev', required: false)
  if udev.found()
     udevrulesdir = join_paths(udev.get_variable(pkgconfig: 'udevdir'), 'rules.d')
  endif
endif

if udevrulesdir == ''
  warning('could not determine udevdir, udev.rules will not be installed')
endif

meson.add_install_script('install_helper.sh',
                         join_paths(get_option('prefix'), get_option('sysconfdir')),
                         join_paths(get_option('prefix'), get_option('bindir')),
                         udevrulesdir,
                         '@0@'.format(get_option('useroot')),
                         get_option('initscriptdir'))<|MERGE_RESOLUTION|>--- conflicted
+++ resolved
@@ -1,10 +1,6 @@
 fuseconf_path = join_paths(get_option('prefix'), get_option('sysconfdir'), 'fuse.conf')
 
-<<<<<<< HEAD
-executable('redfsmount', ['fusermount.c', '../lib/mount_util.c'],
-=======
-executable('fusermount3', ['fusermount.c', '../lib/mount_util.c', '../lib/util.c'],
->>>>>>> fdfaad69
+executable('redfsmount3', ['fusermount.c', '../lib/mount_util.c', '../lib/util.c'],
            include_directories: include_dirs,
            install: true,
            install_dir: get_option('bindir'),
