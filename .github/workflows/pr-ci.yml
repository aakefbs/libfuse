---
name: 'Build & Test'
on:
  push:
    branches:
<<<<<<< HEAD
      - redfs-main
  pull_request:
    branches:
      - redfs-main
=======
      - master
      - '[0-9]+.[0-9]+'  # This will match branches like 3.17, 3.18, 4.0, etc.
  pull_request:
    branches:
      - master
      - '[0-9]+.[0-9]+'
>>>>>>> fdfaad69

permissions:
  contents: read

jobs:
  build:
    runs-on: '${{ matrix.os }}'
    strategy:
      matrix:
        os:
          # 18.04 does not work because of ‘no_sanitize’ attribute
          # cc1: all warnings being treated as errors
          # - ubuntu-18.04
          - ubuntu-latest
    steps:
      - name: Install dependencies (Ubuntu)
        if: runner.os == 'Linux'
<<<<<<< HEAD
        # XXX add in liburing-dev when ubuntu gets updated for github
        run: sudo apt-get update && sudo apt-get install -y clang doxygen gcc gcc-10 gcc-9 valgrind libnuma-dev && sudo wget https://launchpad.net/ubuntu/+archive/primary/+files/liburing2_2.3-3_amd64.deb && sudo wget https://launchpad.net/ubuntu/+archive/primary/+files/liburing-dev_2.3-3_amd64.deb && sudo dpkg -i liburing2_2.3-3_amd64.deb liburing-dev_2.3-3_amd64.deb
      - uses: actions/checkout@692973e3d937129bcbf40652eb9f2f61becf3332 # v4.1.7
=======
        run: sudo apt-get update && sudo apt-get install -y clang doxygen gcc gcc-10 gcc-9 valgrind liburing-dev libnuma-dev
      - uses: actions/checkout@11bd71901bbe5b1630ceea73d27597364c9af683 # v4.2.2
>>>>>>> fdfaad69
      - uses: actions/setup-python@v5
        with:
          python-version: '3.12'
      - run: pip install -r requirements.txt
      - run: test/ci-build.sh
<|MERGE_RESOLUTION|>--- conflicted
+++ resolved
@@ -3,19 +3,12 @@
 on:
   push:
     branches:
-<<<<<<< HEAD
       - redfs-main
+      - '[0-9]+.[0-9]+'  # This will match branches like 3.17, 3.18, 4.0, etc.
   pull_request:
     branches:
       - redfs-main
-=======
-      - master
-      - '[0-9]+.[0-9]+'  # This will match branches like 3.17, 3.18, 4.0, etc.
-  pull_request:
-    branches:
-      - master
       - '[0-9]+.[0-9]+'
->>>>>>> fdfaad69
 
 permissions:
   contents: read
@@ -33,14 +26,8 @@
     steps:
       - name: Install dependencies (Ubuntu)
         if: runner.os == 'Linux'
-<<<<<<< HEAD
-        # XXX add in liburing-dev when ubuntu gets updated for github
-        run: sudo apt-get update && sudo apt-get install -y clang doxygen gcc gcc-10 gcc-9 valgrind libnuma-dev && sudo wget https://launchpad.net/ubuntu/+archive/primary/+files/liburing2_2.3-3_amd64.deb && sudo wget https://launchpad.net/ubuntu/+archive/primary/+files/liburing-dev_2.3-3_amd64.deb && sudo dpkg -i liburing2_2.3-3_amd64.deb liburing-dev_2.3-3_amd64.deb
-      - uses: actions/checkout@692973e3d937129bcbf40652eb9f2f61becf3332 # v4.1.7
-=======
         run: sudo apt-get update && sudo apt-get install -y clang doxygen gcc gcc-10 gcc-9 valgrind liburing-dev libnuma-dev
       - uses: actions/checkout@11bd71901bbe5b1630ceea73d27597364c9af683 # v4.2.2
->>>>>>> fdfaad69
       - uses: actions/setup-python@v5
         with:
           python-version: '3.12'
