name: 'Build & Test'
on:
  push:
    branches:
      - redfs-main
  pull_request:
    branches:
      - redfs-main

permissions:
  contents: read

jobs:
  build:
    runs-on: '${{ matrix.os }}'
    strategy:
      matrix:
        os:
          # 18.04 does not work because of ‘no_sanitize’ attribute
          # cc1: all warnings being treated as errors
          # - ubuntu-18.04
          - ubuntu-latest
    steps:
      - name: Install dependencies (Ubuntu)
        if: runner.os == 'Linux'
<<<<<<< HEAD
        # XXX add in liburing-dev when ubuntu gets updated for github
        run: sudo apt-get update && sudo apt-get install -y clang doxygen gcc gcc-10 gcc-9 libstdc++-10-dev libstdc++-9-dev ninja-build python3-pip python3-setuptools valgrind libnuma-dev && sudo wget https://launchpad.net/ubuntu/+archive/primary/+files/liburing2_2.3-3_amd64.deb && sudo wget https://launchpad.net/ubuntu/+archive/primary/+files/liburing-dev_2.3-3_amd64.deb && sudo dpkg -i liburing2_2.3-3_amd64.deb liburing-dev_2.3-3_amd64.deb
=======
        run: sudo apt-get update && sudo apt-get install -y clang doxygen gcc gcc-10 gcc-9 valgrind
>>>>>>> 67d4db40
      - uses: actions/checkout@9bb56186c3b09b4f86b1c65136769dd318469633 # v4.1.2
      - uses: actions/setup-python@v5
        with:
          python-version: '3.12'
      - run: pip install -r requirements.txt
      - run: test/ci-build.sh
<|MERGE_RESOLUTION|>--- conflicted
+++ resolved
@@ -23,12 +23,8 @@
     steps:
       - name: Install dependencies (Ubuntu)
         if: runner.os == 'Linux'
-<<<<<<< HEAD
         # XXX add in liburing-dev when ubuntu gets updated for github
-        run: sudo apt-get update && sudo apt-get install -y clang doxygen gcc gcc-10 gcc-9 libstdc++-10-dev libstdc++-9-dev ninja-build python3-pip python3-setuptools valgrind libnuma-dev && sudo wget https://launchpad.net/ubuntu/+archive/primary/+files/liburing2_2.3-3_amd64.deb && sudo wget https://launchpad.net/ubuntu/+archive/primary/+files/liburing-dev_2.3-3_amd64.deb && sudo dpkg -i liburing2_2.3-3_amd64.deb liburing-dev_2.3-3_amd64.deb
-=======
-        run: sudo apt-get update && sudo apt-get install -y clang doxygen gcc gcc-10 gcc-9 valgrind
->>>>>>> 67d4db40
+        run: sudo apt-get update && sudo apt-get install -y clang doxygen gcc gcc-10 gcc-9 valgrind libnuma-dev && sudo wget https://launchpad.net/ubuntu/+archive/primary/+files/liburing2_2.3-3_amd64.deb && sudo wget https://launchpad.net/ubuntu/+archive/primary/+files/liburing-dev_2.3-3_amd64.deb && sudo dpkg -i liburing2_2.3-3_amd64.deb liburing-dev_2.3-3_amd64.deb
       - uses: actions/checkout@9bb56186c3b09b4f86b1c65136769dd318469633 # v4.1.2
       - uses: actions/setup-python@v5
         with:
