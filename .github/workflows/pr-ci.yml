---
name: 'Build & Test'
on:
  push:
    branches:
<<<<<<< HEAD
      - redfs-main
      - '[0-9]+.[0-9]+'  # This will match branches like 3.17, 3.18, 4.0, etc.
  pull_request:
    branches:
      - redfs-main
      - '[0-9]+.[0-9]+'
=======
      - master
      - 'fuse-[0-9]+.[0-9]+*'  # This will match branches like 3.17, 3.18, 4.0, etc.
  pull_request:
    branches:
      - master
      - 'fuse-[0-9]+.[0-9]+*'
>>>>>>> de1ba9cd

permissions:
  contents: read

jobs:
  build:
    runs-on: '${{ matrix.os }}'
    strategy:
      matrix:
        os:
          # 18.04 does not work because of ‘no_sanitize’ attribute
          # cc1: all warnings being treated as errors
          # - ubuntu-18.04
          - ubuntu-latest
    steps:
      - name: Install dependencies (Ubuntu)
        if: runner.os == 'Linux'
        run: |
          sudo dpkg --add-architecture i386
          sudo apt-get update
          sudo apt-get install -y clang doxygen gcc gcc-10 gcc-9 valgrind \
            gcc-multilib g++-multilib libc6-dev-i386 \
            libpcap0.8-dev:i386 libudev-dev:i386 pkg-config:i386 \
            liburing-dev libnuma-dev
      - uses: actions/checkout@11bd71901bbe5b1630ceea73d27597364c9af683 # v4.2.2
      - uses: actions/setup-python@v5
        with:
          python-version: '3.12'
      - run: pip install -r requirements.txt
      - run: test/ci-build.sh
<|MERGE_RESOLUTION|>--- conflicted
+++ resolved
@@ -3,21 +3,12 @@
 on:
   push:
     branches:
-<<<<<<< HEAD
       - redfs-main
-      - '[0-9]+.[0-9]+'  # This will match branches like 3.17, 3.18, 4.0, etc.
+      - 'fuse-[0-9]+.[0-9]+*'  # This will match branches like 3.17, 3.18, 4.0, etc.
   pull_request:
     branches:
       - redfs-main
-      - '[0-9]+.[0-9]+'
-=======
-      - master
-      - 'fuse-[0-9]+.[0-9]+*'  # This will match branches like 3.17, 3.18, 4.0, etc.
-  pull_request:
-    branches:
-      - master
       - 'fuse-[0-9]+.[0-9]+*'
->>>>>>> de1ba9cd
 
 permissions:
   contents: read
