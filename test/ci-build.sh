--- conflicted
+++ resolved
@@ -99,13 +99,8 @@
     # reconfigure to ensure it uses all additional options
     meson setup --reconfigure "${SOURCE_DIR}"
     ninja
-<<<<<<< HEAD
-    sudo ninja install
+    sudo env PATH=$PATH ninja install
     sudo chmod 4755 ${PREFIX_DIR}/bin/redfsmount
-=======
-    sudo env PATH=$PATH ninja install
-    sudo chmod 4755 ${PREFIX_DIR}/bin/fusermount3
->>>>>>> 67d4db40
 
     # also needed for some of the tests
     sudo chown root:root util/redfsmount
