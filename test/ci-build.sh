--- conflicted
+++ resolved
@@ -118,12 +118,6 @@
     sudo rm -fr ${PREFIX_DIR}
 )
 
-<<<<<<< HEAD
-# valgrind does not work at all with redfs or recent gcc
-# XXX issue is with example/printcap
-export TEST_WITH_VALGRIND=false
-non_sanitized_build
-=======
 # 32-bit sanitized build
 export CC=clang
 export CXX=clang++
@@ -140,11 +134,11 @@
 unset TEST_WITH_VALGRIND
 unset CC
 unset CXX
->>>>>>> cd575fff
 
 # Sanitized build
 export CC=clang
 export CXX=clang++
+TEST_WITH_VALGRIND=false
 sanitized_build
 
 # Sanitized build without libc versioned symbols
@@ -152,6 +146,8 @@
 export CXX=clang++
 sanitized_build "-Ddisable-libc-symbol-version=true"
 
+non_sanitized_build
+
 # Documentation.
 (cd "${SOURCE_DIR}"; doxygen doc/Doxyfile)
 
