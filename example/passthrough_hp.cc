/*
  FUSE: Filesystem in Userspace
  Copyright (C) 2001-2007  Miklos Szeredi <miklos@szeredi.hu>
  Copyright (C) 2017       Nikolaus Rath <Nikolaus@rath.org>
  Copyright (C) 2018       Valve, Inc

  This program can be distributed under the terms of the GNU GPLv2.
  See the file COPYING.
*/

/** @file
 *
 * This is a "high-performance" version of passthrough_ll.c. While
 * passthrough_ll.c is designed to be as simple as possible, this
 * example intended to be as efficient and correct as possible.
 *
 * passthrough_hp.cc mirrors a specified "source" directory under a
 * specified the mountpoint with as much fidelity and performance as
 * possible.
 *
 * If --nocache is specified, the source directory may be changed
 * directly even while mounted and the filesystem will continue
 * to work correctly.
 *
 * Without --nocache, the source directory is assumed to be modified
 * only through the passthrough filesystem. This enables much better
 * performance, but if changes are made directly to the source, they
 * may not be immediately visible under the mountpoint and further
 * access to the mountpoint may result in incorrect behavior,
 * including data-loss.
 *
 * On its own, this filesystem fulfills no practical purpose. It is
 * intended as a template upon which additional functionality can be
 * built.
 *
 * Unless --nocache is specified, is only possible to write to files
 * for which the mounting user has read permissions. This is because
 * the writeback cache requires the kernel to be able to issue read
 * requests for all files (which the passthrough filesystem cannot
 * satisfy if it can't read the file in the underlying filesystem).
 *
 * ## Source code ##
 * \include passthrough_hp.cc
 */

#define FUSE_USE_VERSION FUSE_MAKE_VERSION(3, 12)

#ifndef _GNU_SOURCE
#define _GNU_SOURCE
#endif

// C includes
#include <dirent.h>
#include <err.h>
#include <errno.h>
#include <ftw.h>
#include <fuse_lowlevel.h>
#include <inttypes.h>
#include <string.h>
#include <sys/file.h>
#include <sys/resource.h>
#include <sys/xattr.h>
#include <time.h>
#include <unistd.h>
#include <pthread.h>
#include <limits.h>

// C++ includes
#include <cstddef>
#include <cstdio>
#include <cstdlib>
#include <list>
#include "cxxopts.hpp"
#include <mutex>
#include <fstream>
#include <thread>
#include <iomanip>

using namespace std;

#define SFS_DEFAULT_THREADS "-1" // take libfuse value as default
#define SFS_DEFAULT_CLONE_FD "0"
#define SFS_DEFAULT_URING  "1"
#define SFS_DEFAULT_URING_PER_CORE_QUEUE  "1"
#define SFS_DEFAULT_URING_FG_DEPTH  "0"
#define SFS_DEFAULT_URING_BG_DEPTH  "0"
#define SFS_DEFAULT_URING_ARGLEN    "0"

/* We are re-using pointers to our `struct sfs_inode` and `struct
   sfs_dirp` elements as inodes and file handles. This means that we
   must be able to store pointer a pointer in both a fuse_ino_t
   variable and a uint64_t variable (used for file handles). */
static_assert(sizeof(fuse_ino_t) >= sizeof(void*),
              "void* must fit into fuse_ino_t");
static_assert(sizeof(fuse_ino_t) >= sizeof(uint64_t),
              "fuse_ino_t must be at least 64 bits");


/* Forward declarations */
struct Inode;
static Inode& get_inode(fuse_ino_t ino);
static void forget_one(fuse_ino_t ino, uint64_t n);

// Uniquely identifies a file in the source directory tree. This could
// be simplified to just ino_t since we require the source directory
// not to contain any mountpoints. This hasn't been done yet in case
// we need to reconsider this constraint (but relaxing this would have
// the drawback that we can no longer reuse inode numbers, and thus
// readdir() would need to do a full lookup() in order to report the
// right inode number).
typedef std::pair<ino_t, dev_t> SrcId;

// Define a hash function for SrcId
namespace std {
    template<>
    struct hash<SrcId> {
        size_t operator()(const SrcId& id) const {
            return hash<ino_t>{}(id.first) ^ hash<dev_t>{}(id.second);
        }
    };
}

// Maps files in the source directory tree to inodes
typedef std::unordered_map<SrcId, Inode> InodeMap;

struct Inode {
    int fd {-1};
    dev_t src_dev {0};
    ino_t src_ino {0};
    int generation {0};
    uint64_t nopen {0};
    uint64_t nlookup {0};
    std::mutex m;

    // Delete copy constructor and assignments. We could implement
    // move if we need it.
    Inode() = default;
    Inode(const Inode&) = delete;
    Inode(Inode&& inode) = delete;
    Inode& operator=(Inode&& inode) = delete;
    Inode& operator=(const Inode&) = delete;

    ~Inode() {
        if(fd > 0)
            close(fd);
    }
};

struct Fs {
    // Must be acquired *after* any Inode.m locks.
    std::mutex mutex;
    InodeMap inodes; // protected by mutex
    Inode root;
    double timeout;
    bool debug;
    bool debug_fuse;
    bool foreground;
    std::string source;
    size_t blocksize;
    dev_t src_dev;
    bool nosplice;
    bool nocache;
    size_t num_threads;
    bool clone_fd;
    struct {
        bool enable;
        bool per_core_queue;
        int sync_queue_depth;
        int async_queue_depth;
        int arglen;
    } uring;

    std::string fuse_mount_options;
    bool direct_io;
};
static Fs fs{};


#define FUSE_BUF_COPY_FLAGS                      \
        (fs.nosplice ?                           \
            FUSE_BUF_NO_SPLICE :                 \
            static_cast<fuse_buf_copy_flags>(0))


static Inode& get_inode(fuse_ino_t ino) {
    if (ino == FUSE_ROOT_ID)
        return fs.root;

    Inode* inode = reinterpret_cast<Inode*>(ino);
    if(inode->fd == -1) {
        cerr << "INTERNAL ERROR: Unknown inode " << ino << endl;
        abort();
    }
    return *inode;
}


static int get_fs_fd(fuse_ino_t ino) {
    int fd = get_inode(ino).fd;
    return fd;
}


static void sfs_init(void *userdata, fuse_conn_info *conn) {
    (void)userdata;
    if (conn->capable & FUSE_CAP_EXPORT_SUPPORT)
        conn->want |= FUSE_CAP_EXPORT_SUPPORT;

    if (fs.timeout && conn->capable & FUSE_CAP_WRITEBACK_CACHE)
        conn->want |= FUSE_CAP_WRITEBACK_CACHE;

    if (conn->capable & FUSE_CAP_FLOCK_LOCKS)
        conn->want |= FUSE_CAP_FLOCK_LOCKS;

    if (fs.nosplice) {
        // FUSE_CAP_SPLICE_READ is enabled in libfuse3 by default,
        // see do_init() in in fuse_lowlevel.c
        // Just unset both, in case FUSE_CAP_SPLICE_WRITE would also get enabled
        // by default.
        conn->want &= ~FUSE_CAP_SPLICE_READ;
        conn->want &= ~FUSE_CAP_SPLICE_WRITE;
    } else {
        if (conn->capable & FUSE_CAP_SPLICE_WRITE)
            conn->want |= FUSE_CAP_SPLICE_WRITE;
        if (conn->capable & FUSE_CAP_SPLICE_READ)
            conn->want |= FUSE_CAP_SPLICE_READ;
    }
}


static void sfs_getattr(fuse_req_t req, fuse_ino_t ino, fuse_file_info *fi) {
    (void)fi;
    Inode& inode = get_inode(ino);
    struct stat attr;
    auto res = fstatat(inode.fd, "", &attr,
                       AT_EMPTY_PATH | AT_SYMLINK_NOFOLLOW);
    if (res == -1) {
        fuse_reply_err(req, errno);
        return;
    }
    fuse_reply_attr(req, &attr, fs.timeout);
}


static void do_setattr(fuse_req_t req, fuse_ino_t ino, struct stat *attr,
                       int valid, struct fuse_file_info* fi) {
    Inode& inode = get_inode(ino);
    int ifd = inode.fd;
    int res;

    if (valid & FUSE_SET_ATTR_MODE) {
        if (fi) {
            res = fchmod(fi->fh, attr->st_mode);
        } else {
            char procname[64];
            sprintf(procname, "/proc/self/fd/%i", ifd);
            res = chmod(procname, attr->st_mode);
        }
        if (res == -1)
            goto out_err;
    }
    if (valid & (FUSE_SET_ATTR_UID | FUSE_SET_ATTR_GID)) {
        uid_t uid = (valid & FUSE_SET_ATTR_UID) ? attr->st_uid : static_cast<uid_t>(-1);
        gid_t gid = (valid & FUSE_SET_ATTR_GID) ? attr->st_gid : static_cast<gid_t>(-1);

        res = fchownat(ifd, "", uid, gid, AT_EMPTY_PATH | AT_SYMLINK_NOFOLLOW);
        if (res == -1)
            goto out_err;
    }
    if (valid & FUSE_SET_ATTR_SIZE) {
        if (fi) {
            res = ftruncate(fi->fh, attr->st_size);
        } else {
            char procname[64];
            sprintf(procname, "/proc/self/fd/%i", ifd);
            res = truncate(procname, attr->st_size);
        }
        if (res == -1)
            goto out_err;
    }
    if (valid & (FUSE_SET_ATTR_ATIME | FUSE_SET_ATTR_MTIME)) {
        struct timespec tv[2];

        tv[0].tv_sec = 0;
        tv[1].tv_sec = 0;
        tv[0].tv_nsec = UTIME_OMIT;
        tv[1].tv_nsec = UTIME_OMIT;

        if (valid & FUSE_SET_ATTR_ATIME_NOW)
            tv[0].tv_nsec = UTIME_NOW;
        else if (valid & FUSE_SET_ATTR_ATIME)
            tv[0] = attr->st_atim;

        if (valid & FUSE_SET_ATTR_MTIME_NOW)
            tv[1].tv_nsec = UTIME_NOW;
        else if (valid & FUSE_SET_ATTR_MTIME)
            tv[1] = attr->st_mtim;

        if (fi)
            res = futimens(fi->fh, tv);
        else {
#ifdef HAVE_UTIMENSAT
            char procname[64];
            sprintf(procname, "/proc/self/fd/%i", ifd);
            res = utimensat(AT_FDCWD, procname, tv, 0);
#else
            res = -1;
            errno = EOPNOTSUPP;
#endif
        }
        if (res == -1)
            goto out_err;
    }
    return sfs_getattr(req, ino, fi);

out_err:
    fuse_reply_err(req, errno);
}


static void sfs_setattr(fuse_req_t req, fuse_ino_t ino, struct stat *attr,
                        int valid, fuse_file_info *fi) {
    (void) ino;
    do_setattr(req, ino, attr, valid, fi);
}


static int do_lookup(fuse_ino_t parent, const char *name,
                     fuse_entry_param *e) {
    if (fs.debug)
        cerr << "DEBUG: lookup(): name=" << name
             << ", parent=" << parent << endl;
    memset(e, 0, sizeof(*e));
    e->attr_timeout = fs.timeout;
    e->entry_timeout = fs.timeout;

    auto newfd = openat(get_fs_fd(parent), name, O_PATH | O_NOFOLLOW);
    if (newfd == -1)
        return errno;

    auto res = fstatat(newfd, "", &e->attr, AT_EMPTY_PATH | AT_SYMLINK_NOFOLLOW);
    if (res == -1) {
        auto saveerr = errno;
        close(newfd);
        if (fs.debug)
            cerr << "DEBUG: lookup(): fstatat failed" << endl;
        return saveerr;
    }

    if (e->attr.st_dev != fs.src_dev) {
        cerr << "WARNING: Mountpoints in the source directory tree will be hidden." << endl;
        return ENOTSUP;
    } else if (e->attr.st_ino == FUSE_ROOT_ID) {
        cerr << "ERROR: Source directory tree must not include inode "
             << FUSE_ROOT_ID << endl;
        return EIO;
    }

    SrcId id {e->attr.st_ino, e->attr.st_dev};
    unique_lock<mutex> fs_lock {fs.mutex};
    Inode* inode_p;
    try {
        inode_p = &fs.inodes[id];
    } catch (std::bad_alloc&) {
        return ENOMEM;
    }
    e->ino = reinterpret_cast<fuse_ino_t>(inode_p);
    Inode& inode {*inode_p};
    e->generation = inode.generation;

    if (inode.fd == -ENOENT) { // found unlinked inode
        if (fs.debug)
            cerr << "DEBUG: lookup(): inode " << e->attr.st_ino
                 << " recycled; generation=" << inode.generation << endl;
	/* fallthrough to new inode but keep existing inode.nlookup */
    }

    if (inode.fd > 0) { // found existing inode
        fs_lock.unlock();
        if (fs.debug)
            cerr << "DEBUG: lookup(): inode " << e->attr.st_ino
                 << " (userspace) already known; fd = " << inode.fd << endl;
        lock_guard<mutex> g {inode.m};

        inode.nlookup++;
        if (fs.debug)
            cerr << "DEBUG:" << __func__ << ":" << __LINE__ << " "
                 <<  "inode " << inode.src_ino
                 << " count " << inode.nlookup << endl;


        close(newfd);
    } else { // no existing inode
        /* This is just here to make Helgrind happy. It violates the
           lock ordering requirement (inode.m must be acquired before
           fs.mutex), but this is of no consequence because at this
           point no other thread has access to the inode mutex */
        lock_guard<mutex> g {inode.m};
        inode.src_ino = e->attr.st_ino;
        inode.src_dev = e->attr.st_dev;

        inode.nlookup++;
        if (fs.debug)
            cerr << "DEBUG:" << __func__ << ":" << __LINE__ << " "
                 <<  "inode " << inode.src_ino
                 << " count " << inode.nlookup << endl;

        inode.fd = newfd;
        fs_lock.unlock();

        if (fs.debug)
            cerr << "DEBUG: lookup(): created userspace inode " << e->attr.st_ino
                 << "; fd = " << inode.fd << endl;
    }

    return 0;
}


static void sfs_lookup(fuse_req_t req, fuse_ino_t parent, const char *name) {
    fuse_entry_param e {};
    auto err = do_lookup(parent, name, &e);
    if (err == ENOENT) {
        e.attr_timeout = fs.timeout;
        e.entry_timeout = fs.timeout;
        e.ino = e.attr.st_ino = 0;
        fuse_reply_entry(req, &e);
    } else if (err) {
        if (err == ENFILE || err == EMFILE)
            cerr << "ERROR: Reached maximum number of file descriptors." << endl;
        fuse_reply_err(req, err);
    } else {
        fuse_reply_entry(req, &e);
    }
}


static void mknod_symlink(fuse_req_t req, fuse_ino_t parent,
                              const char *name, mode_t mode, dev_t rdev,
                              const char *link) {
    int res;
    Inode& inode_p = get_inode(parent);
    auto saverr = ENOMEM;

    if (S_ISDIR(mode))
        res = mkdirat(inode_p.fd, name, mode);
    else if (S_ISLNK(mode))
        res = symlinkat(link, inode_p.fd, name);
    else
        res = mknodat(inode_p.fd, name, mode, rdev);
    saverr = errno;
    if (res == -1)
        goto out;

    fuse_entry_param e;
    saverr = do_lookup(parent, name, &e);
    if (saverr)
        goto out;

    fuse_reply_entry(req, &e);
    return;

out:
    if (saverr == ENFILE || saverr == EMFILE)
        cerr << "ERROR: Reached maximum number of file descriptors." << endl;
    fuse_reply_err(req, saverr);
}


static void sfs_mknod(fuse_req_t req, fuse_ino_t parent, const char *name,
                      mode_t mode, dev_t rdev) {
    mknod_symlink(req, parent, name, mode, rdev, nullptr);
}


static void sfs_mkdir(fuse_req_t req, fuse_ino_t parent, const char *name,
                      mode_t mode) {
    mknod_symlink(req, parent, name, S_IFDIR | mode, 0, nullptr);
}


static void sfs_symlink(fuse_req_t req, const char *link, fuse_ino_t parent,
                        const char *name) {
    mknod_symlink(req, parent, name, S_IFLNK, 0, link);
}


static void sfs_link(fuse_req_t req, fuse_ino_t ino, fuse_ino_t parent,
                     const char *name) {
    Inode& inode = get_inode(ino);
    Inode& inode_p = get_inode(parent);
    fuse_entry_param e {};

    e.attr_timeout = fs.timeout;
    e.entry_timeout = fs.timeout;

    char procname[64];
    sprintf(procname, "/proc/self/fd/%i", inode.fd);
    auto res = linkat(AT_FDCWD, procname, inode_p.fd, name, AT_SYMLINK_FOLLOW);
    if (res == -1) {
        fuse_reply_err(req, errno);
        return;
    }

    res = fstatat(inode.fd, "", &e.attr, AT_EMPTY_PATH | AT_SYMLINK_NOFOLLOW);
    if (res == -1) {
        fuse_reply_err(req, errno);
        return;
    }
    e.ino = reinterpret_cast<fuse_ino_t>(&inode);
    {
        lock_guard<mutex> g {inode.m};
        inode.nlookup++;
        if (fs.debug)
            cerr << "DEBUG:" << __func__ << ":" << __LINE__ << " "
                 <<  "inode " << inode.src_ino
                 << " count " << inode.nlookup << endl;
    }

    fuse_reply_entry(req, &e);
    return;
}


static void sfs_rmdir(fuse_req_t req, fuse_ino_t parent, const char *name) {
    Inode& inode_p = get_inode(parent);
    lock_guard<mutex> g {inode_p.m};
    auto res = unlinkat(inode_p.fd, name, AT_REMOVEDIR);
    fuse_reply_err(req, res == -1 ? errno : 0);
}


static void sfs_rename(fuse_req_t req, fuse_ino_t parent, const char *name,
                       fuse_ino_t newparent, const char *newname,
                       unsigned int flags) {
    Inode& inode_p = get_inode(parent);
    Inode& inode_np = get_inode(newparent);
    if (flags) {
        fuse_reply_err(req, EINVAL);
        return;
    }

    auto res = renameat(inode_p.fd, name, inode_np.fd, newname);
    fuse_reply_err(req, res == -1 ? errno : 0);
}


static void sfs_unlink(fuse_req_t req, fuse_ino_t parent, const char *name) {
    Inode& inode_p = get_inode(parent);
    // Release inode.fd before last unlink like nfsd EXPORT_OP_CLOSE_BEFORE_UNLINK
    // to test reused inode numbers.
    // Skip this when inode has an open file and when writeback cache is enabled.
    if (!fs.timeout) {
	    fuse_entry_param e;
	    auto err = do_lookup(parent, name, &e);
	    if (err) {
		    fuse_reply_err(req, err);
		    return;
	    }
	    if (e.attr.st_nlink == 1) {
		    Inode& inode = get_inode(e.ino);
		    lock_guard<mutex> g {inode.m};
		    if (inode.fd > 0 && !inode.nopen) {
			    if (fs.debug)
				    cerr << "DEBUG: unlink: release inode " << e.attr.st_ino
					    << "; fd=" << inode.fd << endl;
			    lock_guard<mutex> g_fs {fs.mutex};
			    close(inode.fd);
			    inode.fd = -ENOENT;
			    inode.generation++;
		    }
	    }

        // decrease the ref which lookup above had increased
        forget_one(e.ino, 1);
    }
    auto res = unlinkat(inode_p.fd, name, 0);
    fuse_reply_err(req, res == -1 ? errno : 0);
}


static void forget_one(fuse_ino_t ino, uint64_t n) {
    Inode& inode = get_inode(ino);
    unique_lock<mutex> l {inode.m};

    if(n > inode.nlookup) {
        cerr << "INTERNAL ERROR: Negative lookup count for inode "
             << inode.src_ino << endl;
        abort();
    }
    inode.nlookup -= n;

    if (fs.debug)
        cerr << "DEBUG:" << __func__ << ":" << __LINE__ << " "
             <<  "inode " << inode.src_ino
             << " count " << inode.nlookup << endl;

    if (!inode.nlookup) {
        if (fs.debug)
            cerr << "DEBUG: forget: cleaning up inode " << inode.src_ino << endl;
        {
            lock_guard<mutex> g_fs {fs.mutex};
            l.unlock();
            fs.inodes.erase({inode.src_ino, inode.src_dev});
        }
    } else if (fs.debug)
            cerr << "DEBUG: forget: inode " << inode.src_ino
                 << " lookup count now " << inode.nlookup << endl;
}

static void sfs_forget(fuse_req_t req, fuse_ino_t ino, uint64_t nlookup) {
    forget_one(ino, nlookup);
    fuse_reply_none(req);
}


static void sfs_forget_multi(fuse_req_t req, size_t count,
                             fuse_forget_data *forgets) {
    for (int i = 0; i < count; i++)
        forget_one(forgets[i].ino, forgets[i].nlookup);
    fuse_reply_none(req);
}


static void sfs_readlink(fuse_req_t req, fuse_ino_t ino) {
    Inode& inode = get_inode(ino);
    char buf[PATH_MAX + 1];
    auto res = readlinkat(inode.fd, "", buf, sizeof(buf));
    if (res == -1)
        fuse_reply_err(req, errno);
    else if (res == sizeof(buf))
        fuse_reply_err(req, ENAMETOOLONG);
    else {
        buf[res] = '\0';
        fuse_reply_readlink(req, buf);
    }
}


struct DirHandle {
    DIR *dp {nullptr};
    off_t offset;

    DirHandle() = default;
    DirHandle(const DirHandle&) = delete;
    DirHandle& operator=(const DirHandle&) = delete;

    ~DirHandle() {
        if(dp)
            closedir(dp);
    }
};


static DirHandle *get_dir_handle(fuse_file_info *fi) {
    return reinterpret_cast<DirHandle*>(fi->fh);
}


static void sfs_opendir(fuse_req_t req, fuse_ino_t ino, fuse_file_info *fi) {
    Inode& inode = get_inode(ino);
    auto d = new (nothrow) DirHandle;
    if (d == nullptr) {
        fuse_reply_err(req, ENOMEM);
        return;
    }

    // Make Helgrind happy - it can't know that there's an implicit
    // synchronization due to the fact that other threads cannot
    // access d until we've called fuse_reply_*.
    lock_guard<mutex> g {inode.m};

    auto fd = openat(inode.fd, ".", O_RDONLY);
    if (fd == -1)
        goto out_errno;

    // On success, dir stream takes ownership of fd, so we
    // do not have to close it.
    d->dp = fdopendir(fd);
    if(d->dp == nullptr)
        goto out_errno;

    d->offset = 0;

    fi->fh = reinterpret_cast<uint64_t>(d);
    if(fs.timeout) {
        fi->keep_cache = 1;
        fi->cache_readdir = 1;
    }
    fuse_reply_open(req, fi);
    return;

out_errno:
    auto error = errno;
    delete d;
    if (error == ENFILE || error == EMFILE)
        cerr << "ERROR: Reached maximum number of file descriptors." << endl;
    fuse_reply_err(req, error);
}


static bool is_dot_or_dotdot(const char *name) {
    return name[0] == '.' &&
           (name[1] == '\0' || (name[1] == '.' && name[2] == '\0'));
}


static void do_readdir(fuse_req_t req, fuse_ino_t ino, size_t size,
                    off_t offset, fuse_file_info *fi, const int plus) {
    auto d = get_dir_handle(fi);
    Inode& inode = get_inode(ino);
    lock_guard<mutex> g {inode.m};
    char *p;
    auto rem = size;
    int err = 0, count = 0;

    if (fs.debug)
        cerr << "DEBUG: readdir(): started with offset "
             << offset << endl;

    auto buf = new (nothrow) char[size];
    if (!buf) {
        fuse_reply_err(req, ENOMEM);
        return;
    }
    p = buf;

    if (offset != d->offset) {
        if (fs.debug)
            cerr << "DEBUG: readdir(): seeking to " << offset << endl;
        seekdir(d->dp, offset);
        d->offset = offset;
    }

    while (1) {
        struct dirent *entry;
        errno = 0;
        entry = readdir(d->dp);
        if (!entry) {
            if(errno) {
                err = errno;
                if (fs.debug)
                    warn("DEBUG: readdir(): readdir failed with");
                goto error;
            }
            break; // End of stream
        }
        d->offset = entry->d_off;
        if (is_dot_or_dotdot(entry->d_name))
            continue;

        fuse_entry_param e{};
        size_t entsize;
        if (plus) {
            err = do_lookup(ino, entry->d_name, &e);
            if (err)
                goto error;
            entsize = fuse_add_direntry_plus(req, p, rem, entry->d_name, &e, entry->d_off);
        } else {
            e.attr.st_ino = entry->d_ino;
            e.attr.st_mode = entry->d_type << 12;
            entsize = fuse_add_direntry(req, p, rem, entry->d_name, &e.attr, entry->d_off);
        }

        if (entsize > rem) {
            if (fs.debug)
                cerr << "DEBUG: readdir(): buffer full, returning data. " << endl;
            if (plus)
                forget_one(e.ino, 1);
            break;
        }

        p += entsize;
        rem -= entsize;
        count++;
        if (fs.debug) {
            cerr << "DEBUG: readdir(): added to buffer: " << entry->d_name
                 << ", ino " << e.attr.st_ino << ", offset " << entry->d_off << endl;
        }
    }
    err = 0;
error:

    // If there's an error, we can only signal it if we haven't stored
    // any entries yet - otherwise we'd end up with wrong lookup
    // counts for the entries that are already in the buffer. So we
    // return what we've collected until that point.
    if (err && rem == size) {
        if (err == ENFILE || err == EMFILE)
            cerr << "ERROR: Reached maximum number of file descriptors." << endl;
        fuse_reply_err(req, err);
    } else {
        if (fs.debug)
            cerr << "DEBUG: readdir(): returning " << count
                 << " entries, curr offset " << d->offset << endl;
        fuse_reply_buf(req, buf, size - rem);
    }
    delete[] buf;
    return;
}


static void sfs_readdir(fuse_req_t req, fuse_ino_t ino, size_t size,
                        off_t offset, fuse_file_info *fi) {
    // operation logging is done in readdir to reduce code duplication
    do_readdir(req, ino, size, offset, fi, 0);
}


static void sfs_readdirplus(fuse_req_t req, fuse_ino_t ino, size_t size,
                            off_t offset, fuse_file_info *fi) {
    // operation logging is done in readdir to reduce code duplication
    do_readdir(req, ino, size, offset, fi, 1);
}


static void sfs_releasedir(fuse_req_t req, fuse_ino_t ino, fuse_file_info *fi) {
    (void) ino;
    auto d = get_dir_handle(fi);
    delete d;
    fuse_reply_err(req, 0);
}


static void sfs_create(fuse_req_t req, fuse_ino_t parent, const char *name,
                       mode_t mode, fuse_file_info *fi) {
    Inode& inode_p = get_inode(parent);

    auto fd = openat(inode_p.fd, name,
                     (fi->flags | O_CREAT) & ~O_NOFOLLOW, mode);
    if (fd == -1) {
        auto err = errno;
        if (err == ENFILE || err == EMFILE)
            cerr << "ERROR: Reached maximum number of file descriptors." << endl;
        fuse_reply_err(req, err);
        return;
    }

    fi->fh = fd;
    fuse_entry_param e;
    auto err = do_lookup(parent, name, &e);
    if (err) {
        if (err == ENFILE || err == EMFILE)
            cerr << "ERROR: Reached maximum number of file descriptors." << endl;
        fuse_reply_err(req, err);
	return;
    }

    if (fs.direct_io)
	    fi->direct_io = 1;

    fi->parallel_direct_writes = 1;

    Inode& inode = get_inode(e.ino);
    lock_guard<mutex> g {inode.m};
    inode.nopen++;
    fuse_reply_create(req, &e, fi);
}


static void sfs_fsyncdir(fuse_req_t req, fuse_ino_t ino, int datasync,
                         fuse_file_info *fi) {
    (void) ino;
    int res;
    int fd = dirfd(get_dir_handle(fi)->dp);
    if (datasync)
        res = fdatasync(fd);
    else
        res = fsync(fd);
    fuse_reply_err(req, res == -1 ? errno : 0);
}


static void sfs_open(fuse_req_t req, fuse_ino_t ino, fuse_file_info *fi) {
    Inode& inode = get_inode(ino);

    /* With writeback cache, kernel may send read requests even
       when userspace opened write-only */
    if (fs.timeout && (fi->flags & O_ACCMODE) == O_WRONLY) {
        fi->flags &= ~O_ACCMODE;
        fi->flags |= O_RDWR;
    }

    /* With writeback cache, O_APPEND is handled by the kernel.  This
       breaks atomicity (since the file may change in the underlying
       filesystem, so that the kernel's idea of the end of the file
       isn't accurate anymore). However, no process should modify the
       file in the underlying filesystem once it has been read, so
       this is not a problem. */
    if (fs.timeout && fi->flags & O_APPEND)
        fi->flags &= ~O_APPEND;

    /* Unfortunately we cannot use inode.fd, because this was opened
       with O_PATH (so it doesn't allow read/write access). */
    char buf[64];
    sprintf(buf, "/proc/self/fd/%i", inode.fd);
    auto fd = open(buf, fi->flags & ~O_NOFOLLOW);
    if (fd == -1) {
        auto err = errno;
        if (err == ENFILE || err == EMFILE)
            cerr << "ERROR: Reached maximum number of file descriptors." << endl;
        fuse_reply_err(req, err);
        return;
    }

    lock_guard<mutex> g {inode.m};
    inode.nopen++;
    fi->keep_cache = (fs.timeout != 0);
    fi->noflush = (fs.timeout == 0 && (fi->flags & O_ACCMODE) == O_RDONLY);

    if (fs.direct_io)
	    fi->direct_io = 1;

    fi->parallel_direct_writes = 1;

    fi->fh = fd;
    fuse_reply_open(req, fi);
}


static void sfs_release(fuse_req_t req, fuse_ino_t ino, fuse_file_info *fi) {
    Inode& inode = get_inode(ino);
    lock_guard<mutex> g {inode.m};
    inode.nopen--;
    close(fi->fh);
    fuse_reply_err(req, 0);
}


static void sfs_flush(fuse_req_t req, fuse_ino_t ino, fuse_file_info *fi) {
    (void) ino;
    auto res = close(dup(fi->fh));
    fuse_reply_err(req, res == -1 ? errno : 0);
}


static void sfs_fsync(fuse_req_t req, fuse_ino_t ino, int datasync,
                      fuse_file_info *fi) {
    (void) ino;
    int res;
    if (datasync)
        res = fdatasync(fi->fh);
    else
        res = fsync(fi->fh);
    fuse_reply_err(req, res == -1 ? errno : 0);
}


static void do_read(fuse_req_t req, size_t size, off_t off, fuse_file_info *fi) {

    fuse_bufvec buf = FUSE_BUFVEC_INIT(size);
    buf.buf[0].flags = static_cast<fuse_buf_flags>(
        FUSE_BUF_IS_FD | FUSE_BUF_FD_SEEK);
    buf.buf[0].fd = fi->fh;
    buf.buf[0].pos = off;

    fuse_reply_data(req, &buf, FUSE_BUF_COPY_FLAGS);
}

static void sfs_read(fuse_req_t req, fuse_ino_t ino, size_t size, off_t off,
                     fuse_file_info *fi) {
    (void) ino;
    do_read(req, size, off, fi);
}


static void do_write_buf(fuse_req_t req, size_t size, off_t off,
                         fuse_bufvec *in_buf, fuse_file_info *fi) {
    fuse_bufvec out_buf = FUSE_BUFVEC_INIT(size);
    out_buf.buf[0].flags = static_cast<fuse_buf_flags>(
        FUSE_BUF_IS_FD | FUSE_BUF_FD_SEEK);
    out_buf.buf[0].fd = fi->fh;
    out_buf.buf[0].pos = off;

    auto res = fuse_buf_copy(&out_buf, in_buf, FUSE_BUF_COPY_FLAGS);
    if (res < 0)
        fuse_reply_err(req, -res);
    else
        fuse_reply_write(req, (size_t)res);
}


static void sfs_write_buf(fuse_req_t req, fuse_ino_t ino, fuse_bufvec *in_buf,
                          off_t off, fuse_file_info *fi) {
    (void) ino;
    auto size {fuse_buf_size(in_buf)};
    do_write_buf(req, size, off, in_buf, fi);
}


static void sfs_statfs(fuse_req_t req, fuse_ino_t ino) {
    struct statvfs stbuf;

    auto res = fstatvfs(get_fs_fd(ino), &stbuf);
    if (res == -1)
        fuse_reply_err(req, errno);
    else
        fuse_reply_statfs(req, &stbuf);
}


#ifdef HAVE_POSIX_FALLOCATE
static void sfs_fallocate(fuse_req_t req, fuse_ino_t ino, int mode,
                          off_t offset, off_t length, fuse_file_info *fi) {
    (void) ino;
    if (mode) {
        fuse_reply_err(req, EOPNOTSUPP);
        return;
    }

    auto err = posix_fallocate(fi->fh, offset, length);
    fuse_reply_err(req, err);
}
#endif

static void sfs_flock(fuse_req_t req, fuse_ino_t ino, fuse_file_info *fi,
                      int op) {
    (void) ino;
    auto res = flock(fi->fh, op);
    fuse_reply_err(req, res == -1 ? errno : 0);
}


#ifdef HAVE_SETXATTR
static void sfs_getxattr(fuse_req_t req, fuse_ino_t ino, const char *name,
                         size_t size) {
    char *value = nullptr;
    Inode& inode = get_inode(ino);
    ssize_t ret;
    int saverr;

    char procname[64];
    sprintf(procname, "/proc/self/fd/%i", inode.fd);

    if (size) {
        value = new (nothrow) char[size];
        if (value == nullptr) {
            saverr = ENOMEM;
            goto out;
        }

        ret = getxattr(procname, name, value, size);
        if (ret == -1)
            goto out_err;
        saverr = 0;
        if (ret == 0)
            goto out;

        fuse_reply_buf(req, value, ret);
    } else {
        ret = getxattr(procname, name, nullptr, 0);
        if (ret == -1)
            goto out_err;

        fuse_reply_xattr(req, ret);
    }
out_free:
    delete[] value;
    return;

out_err:
    saverr = errno;
out:
    fuse_reply_err(req, saverr);
    goto out_free;
}


static void sfs_listxattr(fuse_req_t req, fuse_ino_t ino, size_t size) {
    char *value = nullptr;
    Inode& inode = get_inode(ino);
    ssize_t ret;
    int saverr;

    char procname[64];
    sprintf(procname, "/proc/self/fd/%i", inode.fd);

    if (size) {
        value = new (nothrow) char[size];
        if (value == nullptr) {
            saverr = ENOMEM;
            goto out;
        }

        ret = listxattr(procname, value, size);
        if (ret == -1)
            goto out_err;
        saverr = 0;
        if (ret == 0)
            goto out;

        fuse_reply_buf(req, value, ret);
    } else {
        ret = listxattr(procname, nullptr, 0);
        if (ret == -1)
            goto out_err;

        fuse_reply_xattr(req, ret);
    }
out_free:
    delete[] value;
    return;
out_err:
    saverr = errno;
out:
    fuse_reply_err(req, saverr);
    goto out_free;
}


static void sfs_setxattr(fuse_req_t req, fuse_ino_t ino, const char *name,
                         const char *value, size_t size, int flags) {
    Inode& inode = get_inode(ino);
    ssize_t ret;
    int saverr;

    char procname[64];
    sprintf(procname, "/proc/self/fd/%i", inode.fd);

    ret = setxattr(procname, name, value, size, flags);
    saverr = ret == -1 ? errno : 0;

    fuse_reply_err(req, saverr);
}


static void sfs_removexattr(fuse_req_t req, fuse_ino_t ino, const char *name) {
    char procname[64];
    Inode& inode = get_inode(ino);
    ssize_t ret;
    int saverr;

    sprintf(procname, "/proc/self/fd/%i", inode.fd);
    ret = removexattr(procname, name);
    saverr = ret == -1 ? errno : 0;

    fuse_reply_err(req, saverr);
}
#endif


static void assign_operations(fuse_lowlevel_ops &sfs_oper) {
    sfs_oper.init = sfs_init;
    sfs_oper.lookup = sfs_lookup;
    sfs_oper.mkdir = sfs_mkdir;
    sfs_oper.mknod = sfs_mknod;
    sfs_oper.symlink = sfs_symlink;
    sfs_oper.link = sfs_link;
    sfs_oper.unlink = sfs_unlink;
    sfs_oper.rmdir = sfs_rmdir;
    sfs_oper.rename = sfs_rename;
    sfs_oper.forget = sfs_forget;
    sfs_oper.forget_multi = sfs_forget_multi;
    sfs_oper.getattr = sfs_getattr;
    sfs_oper.setattr = sfs_setattr;
    sfs_oper.readlink = sfs_readlink;
    sfs_oper.opendir = sfs_opendir;
    sfs_oper.readdir = sfs_readdir;
    sfs_oper.readdirplus = sfs_readdirplus;
    sfs_oper.releasedir = sfs_releasedir;
    sfs_oper.fsyncdir = sfs_fsyncdir;
    sfs_oper.create = sfs_create;
    sfs_oper.open = sfs_open;
    sfs_oper.release = sfs_release;
    sfs_oper.flush = sfs_flush;
    sfs_oper.fsync = sfs_fsync;
    sfs_oper.read = sfs_read;
    sfs_oper.write_buf = sfs_write_buf;
    sfs_oper.statfs = sfs_statfs;
#ifdef HAVE_POSIX_FALLOCATE
    sfs_oper.fallocate = sfs_fallocate;
#endif
    sfs_oper.flock = sfs_flock;
#ifdef HAVE_SETXATTR
    sfs_oper.setxattr = sfs_setxattr;
    sfs_oper.getxattr = sfs_getxattr;
    sfs_oper.listxattr = sfs_listxattr;
    sfs_oper.removexattr = sfs_removexattr;
#endif
}

static void print_usage(char *prog_name) {
    cout << "Usage: " << prog_name << " --help\n"
         << "       " << prog_name << " [options] <source> <mountpoint>\n";
}

static cxxopts::ParseResult parse_wrapper(cxxopts::Options& parser, int& argc, char**& argv) {
    try {
        return parser.parse(argc, argv);
    } catch (cxxopts::option_not_exists_exception& exc) {
        std::cout << argv[0] << ": " << exc.what() << std::endl;
        print_usage(argv[0]);
        exit(2);
    }
}


static void string_split(std::string s, std::vector<std::string>& out, std::string delimiter) {
    size_t pos_start = 0, pos_end, delim_len = delimiter.length();
    std::string token;

    while ((pos_end = s.find(delimiter, pos_start)) != std::string::npos) {
        token = s.substr(pos_start, pos_end - pos_start);
        pos_start = pos_end + delim_len;
        out.push_back(token);
    }

    out.push_back(s.substr(pos_start));
}


static std::string string_join(const std::vector<std::string>& elems, char delim)
{
    std::ostringstream out;
    for (auto ii = elems.begin(); ii != elems.end(); ++ii) {
        out << (*ii);
        if (ii + 1 != elems.end()) {
            out << delim;
        }
    }
    return out.str();
}


static cxxopts::ParseResult parse_options(int argc, char **argv) {
    cxxopts::Options opt_parser(argv[0]);
    std::vector<std::string> mount_options;
    opt_parser.add_options()
        ("debug", "Enable filesystem debug messages")
        ("debug-fuse", "Enable libfuse debug messages")
        ("foreground", "Run in foreground")
        ("help", "Print help")
        ("nocache", "Disable attribute all caching")
        ("nosplice", "Do not use splice(2) to transfer data")
        ("single", "Run single-threaded")
        ("o", "Mount options (see mount.fuse(5) - only use if you know what "
              "you are doing)", cxxopts::value(mount_options))
        ("num-threads", "Number of libfuse worker threads",
            cxxopts::value<int>()->default_value(SFS_DEFAULT_THREADS))
        ("clone-fd", "use separate fuse device fd for each thread")
        ("direct-io", "enable fuse kernel internal direct-io")
        ("uring", "use uring communication",
            cxxopts::value<bool>()->implicit_value(SFS_DEFAULT_URING))
        ("uring-per-core-queue", "Use a queue per cpu core",
            cxxopts::value<int>()->default_value(SFS_DEFAULT_URING_PER_CORE_QUEUE))
        ("uring-fg-depth", "Uring foreground queue depth",
            cxxopts::value<int>()->default_value(SFS_DEFAULT_URING_FG_DEPTH))
        ("uring-bg-depth", "Uring background queue depth",
            cxxopts::value<int>()->default_value(SFS_DEFAULT_URING_BG_DEPTH))
        ("uring-arglen", "uring buffer size",
            cxxopts::value<int>()->default_value(SFS_DEFAULT_URING_ARGLEN));

    // FIXME: Find a better way to limit the try clause to just
    // opt_parser.parse() (cf. https://github.com/jarro2783/cxxopts/issues/146)
    auto options = parse_wrapper(opt_parser, argc, argv);

    if (options.count("help")) {
        print_usage(argv[0]);
        // Strip everything before the option list from the
        // default help string.
        auto help = opt_parser.help();
        std::cout << std::endl << "options:"
                  << help.substr(help.find("\n\n") + 1, string::npos);
        exit(0);

    } else if (argc != 3) {
        std::cout << argv[0] << ": invalid number of arguments\n";
        print_usage(argv[0]);
        exit(2);
    }

    fs.debug = options.count("debug") != 0;
    fs.debug_fuse = options.count("debug-fuse") != 0;

    fs.foreground = options.count("foreground") != 0;
    if (fs.debug || fs.debug_fuse)
        fs.foreground = true;

    fs.nosplice = options.count("nosplice") != 0;
    fs.num_threads = options["num-threads"].as<int>();
    fs.clone_fd = options.count("clone-fd");
    fs.direct_io = options.count("direct-io");

    fs.uring.enable = options["uring"].as<bool>();
    fs.uring.per_core_queue = options["uring-per-core-queue"].as<int>();
    fs.uring.sync_queue_depth = options["uring-fg-depth"].as<int>();
    fs.uring.async_queue_depth = options["uring-bg-depth"].as<int>();
    fs.uring.arglen = options["uring-arglen"].as<int>();

    char* resolved_path = realpath(argv[1], NULL);
    if (resolved_path == NULL)
        warn("WARNING: realpath() failed with");
    fs.source = std::string {resolved_path};
    free(resolved_path);

    std::vector<std::string> flattened_mount_opts;
    for (auto opt : mount_options) {
        string_split(opt, flattened_mount_opts, ",");
    }

    bool found_fsname = false;
    for (auto opt : flattened_mount_opts) {
        if (opt.find("fsname=") == 0) {
            found_fsname = true;
            continue;
        }

        /* Filter out some obviously incorrect options. */
        if (opt == "fd") {
            std::cout << argv[0] << ": Unsupported mount option: " << opt << "\n";
            print_usage(argv[0]);
            exit(2);
        }
    }
    if (!found_fsname) {
        flattened_mount_opts.push_back("fsname=" + fs.source);
    }
    flattened_mount_opts.push_back("default_permissions");
    fs.fuse_mount_options = string_join(flattened_mount_opts, ',');
    return options;
}


static void maximize_fd_limit() {
    struct rlimit lim {};
    auto res = getrlimit(RLIMIT_NOFILE, &lim);
    if (res != 0) {
        warn("WARNING: getrlimit() failed with");
        return;
    }
    lim.rlim_cur = lim.rlim_max;
    res = setrlimit(RLIMIT_NOFILE, &lim);
    if (res != 0)
        warn("WARNING: setrlimit() failed with");
}


int main(int argc, char *argv[]) {

    struct fuse_loop_config *loop_config = NULL;

    // Parse command line options
    auto options {parse_options(argc, argv)};

    // We need an fd for every dentry in our the filesystem that the
    // kernel knows about. This is way more than most processes need,
    // so try to get rid of any resource softlimit.
    maximize_fd_limit();

    // Initialize filesystem root
    fs.root.fd = -1;
    fs.root.nlookup = 9999;
    fs.timeout = options.count("nocache") ? 0 : 86400.0;

    struct stat stat;
    auto ret = lstat(fs.source.c_str(), &stat);
    if (ret == -1)
        err(1, "ERROR: failed to stat source (\"%s\")", fs.source.c_str());
    if (!S_ISDIR(stat.st_mode))
        errx(1, "ERROR: source is not a directory");
    fs.src_dev = stat.st_dev;

    fs.root.fd = open(fs.source.c_str(), O_PATH);
    if (fs.root.fd == -1)
        err(1, "ERROR: open(\"%s\", O_PATH)", fs.source.c_str());

    // Initialize fuse
    fuse_args args = FUSE_ARGS_INIT(0, nullptr);
    if (fuse_opt_add_arg(&args, argv[0]) ||
        fuse_opt_add_arg(&args, "-o") ||
        fuse_opt_add_arg(&args, fs.fuse_mount_options.c_str()) ||
        (fs.debug_fuse && fuse_opt_add_arg(&args, "-odebug")))
        errx(3, "ERROR: Out of memory");

    fuse_lowlevel_ops sfs_oper {};
    assign_operations(sfs_oper);
    auto se = fuse_session_new(&args, &sfs_oper, sizeof(sfs_oper), &fs);
    if (se == nullptr)
        goto err_out1;

    if (fuse_set_signal_handlers(se) != 0)
        goto err_out2;

    // Don't apply umask, use modes exactly as specified
    umask(0);

    // Mount and run main loop
    loop_config = fuse_loop_cfg_create();

    if (fs.num_threads != -1)
        fuse_loop_cfg_set_idle_threads(loop_config, fs.num_threads);

    fuse_loop_cfg_set_clone_fd(loop_config, fs.clone_fd);
<<<<<<< HEAD

    fuse_loop_cfg_set_uring_opts(loop_config, fs.uring.enable,
                                 fs.uring.per_core_queue,
                                 fs.uring.sync_queue_depth,
                                 fs.uring.async_queue_depth,
                                 fs.uring.arglen);

=======
	
>>>>>>> a466241b
    if (fuse_session_mount(se, argv[2]) != 0)
        goto err_out3;

    fuse_daemonize(fs.foreground);

    if (options.count("single"))
        ret = fuse_session_loop(se);
    else
        ret = fuse_session_loop_mt(se, loop_config);


    fuse_session_unmount(se);

err_out3:
    fuse_remove_signal_handlers(se);
err_out2:
    fuse_session_destroy(se);
err_out1:

    fuse_loop_cfg_destroy(loop_config);
    fuse_opt_free_args(&args);

    return ret ? 1 : 0;
}
<|MERGE_RESOLUTION|>--- conflicted
+++ resolved
@@ -1391,7 +1391,6 @@
         fuse_loop_cfg_set_idle_threads(loop_config, fs.num_threads);
 
     fuse_loop_cfg_set_clone_fd(loop_config, fs.clone_fd);
-<<<<<<< HEAD
 
     fuse_loop_cfg_set_uring_opts(loop_config, fs.uring.enable,
                                  fs.uring.per_core_queue,
@@ -1399,9 +1398,8 @@
                                  fs.uring.async_queue_depth,
                                  fs.uring.arglen);
 
-=======
+    fuse_loop_cfg_set_clone_fd(loop_config, fs.clone_fd);
 	
->>>>>>> a466241b
     if (fuse_session_mount(se, argv[2]) != 0)
         goto err_out3;
 
