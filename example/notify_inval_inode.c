--- conflicted
+++ resolved
@@ -123,8 +123,6 @@
     return 0;
 }
 
-<<<<<<< HEAD
-=======
 static void tfs_init(void *userdata, struct fuse_conn_info *conn) {
 	(void)userdata;
 
@@ -132,7 +130,6 @@
 	conn->no_interrupt = 1;
 }
 
->>>>>>> 962296a7
 static void tfs_destroy(void *userarg)
 {
     (void)userarg;
@@ -260,10 +257,7 @@
 }
 
 static const struct fuse_lowlevel_ops tfs_oper = {
-<<<<<<< HEAD
-=======
     .init       = tfs_init,
->>>>>>> 962296a7
     .destroy    = tfs_destroy,
     .lookup	= tfs_lookup,
     .getattr	= tfs_getattr,
@@ -293,22 +287,14 @@
         if (!options.no_notify && lookup_cnt) {
             /* Only send notification if the kernel is aware of the inode */
 
-<<<<<<< HEAD
-            /* Some errors (ENOENT, EBADFD, ENODEV) have to be accepted as the
-=======
             /* Some errors (ENOENT, EBADF, ENODEV) have to be accepted as they
->>>>>>> 962296a7
              * might come up during umount, when kernel side already releases
              * all inodes, but does not send FUSE_DESTROY yet.
              */
             int ret =
                 fuse_lowlevel_notify_inval_inode(se, FILE_INO, 0, 0);
             if ((ret != 0 && !is_stop) &&
-<<<<<<< HEAD
-                 ret != -ENOENT && ret != -EBADFD && ret != -ENODEV) {
-=======
                  ret != -ENOENT && ret != -EBADF && ret != -ENODEV) {
->>>>>>> 962296a7
                 fprintf(stderr,
                         "ERROR: fuse_lowlevel_notify_store() failed with %s (%d)\n",
                         strerror(-ret), -ret);
