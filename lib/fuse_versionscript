--- conflicted
+++ resolved
@@ -187,14 +187,6 @@
 		fuse_lowlevel_notify_expire_entry;
 } FUSE_3.4;
 
-<<<<<<< HEAD
-FUSE_3.14 {
-	global:
-		fuse_loop_cfg_set_uring_opts;
-		fuse_loop_cfg_set_uring_ext_thread;
-		fuse_req_is_uring;
-} FUSE_3.4;
-=======
 FUSE_3.17 {
 	global:
 		_fuse_session_new_317;
@@ -204,8 +196,10 @@
 		fuse_main_real_317;
 		fuse_passthrough_open;
 		fuse_passthrough_close;
+		fuse_loop_cfg_set_uring_opts;
+		fuse_loop_cfg_set_uring_ext_thread;
+		fuse_req_is_uring;
 } FUSE_3.12;
->>>>>>> eca63dab
 
 # Local Variables:
 # indent-tabs-mode: t
