--- conflicted
+++ resolved
@@ -190,11 +190,8 @@
 FUSE_3.14 {
 	global:
 		fuse_loop_cfg_set_uring_opts;
-<<<<<<< HEAD
-=======
 		fuse_loop_cfg_set_uring_polling;
 		fuse_loop_cfg_set_uring_ext_thread;
->>>>>>> 87bfb29e
 } FUSE_3.4;
 
 # Local Variables:
