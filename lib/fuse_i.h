/*
  FUSE: Filesystem in Userspace
  Copyright (C) 2001-2007  Miklos Szeredi <miklos@szeredi.hu>

  This program can be distributed under the terms of the GNU LGPLv2.
  See the file COPYING.LIB
*/

#ifndef LIB_FUSE_I_H_
#define LIB_FUSE_I_H_

#include <stdbool.h>
#include <errno.h>

#include "fuse.h"
#include "fuse_lowlevel.h"

struct mount_opts;
struct fuse_ring_pool;

struct fuse_req {
	struct fuse_session *se;
	uint64_t unique;
	int ctr;
	pthread_mutex_t lock;
	struct fuse_ctx ctx;
	struct fuse_chan *ch;
	int interrupted;
	unsigned int ioctl_64bit : 1;
	union {
		struct {
			uint64_t unique;
		} i;
		struct {
			fuse_interrupt_func_t func;
			void *data;
		} ni;
	} u;

	struct fuse_req *next;
	struct fuse_req *prev;

	bool is_uring;
};

struct fuse_notify_req {
	uint64_t unique;
	void (*reply)(struct fuse_notify_req *, fuse_req_t, fuse_ino_t,
		      const void *, const struct fuse_buf *);
	struct fuse_notify_req *next;
	struct fuse_notify_req *prev;
};

struct fuse_session {
	char *mountpoint;
	volatile int exited;
	int fd;
	struct fuse_custom_io *io;
	struct mount_opts *mo;
	int debug;
	int deny_others;
	struct fuse_lowlevel_ops op;
	int got_init;
	struct cuse_data *cuse_data;
	void *userdata;
	uid_t owner;
	struct fuse_conn_info conn;
	struct fuse_req list;
	struct fuse_req interrupts;
	pthread_mutex_t lock;
	int got_destroy;
	pthread_key_t pipe_key;
	int broken_splice_nonblock;
	uint64_t notify_ctr;
	struct fuse_notify_req notify_list;
	size_t bufsize;
	int error;
<<<<<<< HEAD
	bool is_uring;

	struct {
		int nr_queues;
		struct fuse_ring_pool *pool;
		bool external_threads:1;
	} ring;
=======

	/* This is useful if any kind of ABI incompatibility is found at
	 * a later version, to 'fix' it at run time.
	 */
	struct libfuse_version version;
>>>>>>> eca63dab
};

struct fuse_chan {
	pthread_mutex_t lock;
	int ctr;
	int fd;
};

/**
 * Filesystem module
 *
 * Filesystem modules are registered with the FUSE_REGISTER_MODULE()
 * macro.
 *
 */
struct fuse_module {
	char *name;
	fuse_module_factory_t factory;
	struct fuse_module *next;
	struct fusemod_so *so;
	int ctr;
};

/**
 * Configuration parameters passed to fuse_session_loop_mt() and
 * fuse_loop_mt().
 *
 * Internal API to avoid exposing the plain data structure and
 * causing compat issues after adding or removing struct members.
 *
 */
#if FUSE_USE_VERSION >= FUSE_MAKE_VERSION(3, 12)
struct fuse_loop_config
{
	/* verififier that a correct struct was was passed. This is especially
	 * needed, as versions below (3, 12) were using a public struct
	 * (now called  fuse_loop_config_v1), which was hard to extend with
	 * additional parameters, without risking that file system implementations
	 * would not have noticed and might either pass uninitialized members
	 * or even too small structs.
	 * fuse_loop_config_v1 has clone_fd at this offset, which should be either 0
	 * or 1. v2 or even higher version just need to set a value here
	 * which not conflicting and very unlikely as having been set by
	 * file system implementation.
	 */
	int version_id;

	/**
	 * whether to use separate device fds for each thread
	 * (may increase performance)
	 */
	int clone_fd;
	/**
	 * The maximum number of available worker threads before they
	 * start to get deleted when they become idle. If not
	 * specified, the default is 10.
	 *
	 * Adjusting this has performance implications; a very small number
	 * of threads in the pool will cause a lot of thread creation and
	 * deletion overhead and performance may suffer. When set to 0, a new
	 * thread will be created to service every operation.
	 * The special value of -1 means that this parameter is disabled.
	 */
	int max_idle_threads;

	/**
	 *  max number of threads taking and processing kernel requests
	 *
	 *  As of now threads are created dynamically
	 */
	unsigned int max_threads;

	struct uring_cfg
	{
		/**
		 * whether to use io_uring to handle requests.
		 */
		bool use_uring:1;

		/**
		 * whether to use a separate queue per core
		 */
		bool per_core_queue:1;

		/**
		 * whether to use an external thread controlled by the file
		 * system, instead of spawning a new thread per queue by
		 * the libfuse io-uring interface.
		 */
		bool external_threads:1;

		/** The ring foreground request queue depth */
		unsigned int sync_queue_depth;

		/** The ring background request queue depth  */
		unsigned int async_queue_depth;

		/** maximum argument size of ring requests */
		unsigned int ring_req_arg_len;

	} uring;
};
#endif

/* ----------------------------------------------------------- *
 * Channel interface (when using -o clone_fd)		       *
 * ----------------------------------------------------------- */


/**
 * Obtain counted reference to the channel
 *
 * @param ch the channel
 * @return the channel
 */
struct fuse_chan *fuse_chan_get(struct fuse_chan *ch);

/**
 * Drop counted reference to a channel
 *
 * @param ch the channel
 */
void fuse_chan_put(struct fuse_chan *ch);

struct mount_opts *parse_mount_opts(struct fuse_args *args);
void destroy_mount_opts(struct mount_opts *mo);
void fuse_mount_version(void);
unsigned get_max_read(struct mount_opts *o);
void fuse_kern_unmount(const char *mountpoint, int fd);
int fuse_kern_mount(const char *mountpoint, struct mount_opts *mo);

int fuse_send_reply_iov_nofree(fuse_req_t req, int error, struct iovec *iov,
			       int count);
void fuse_free_req(fuse_req_t req);

void cuse_lowlevel_init(fuse_req_t req, fuse_ino_t nodeide, const void *inarg);

int fuse_start_thread(pthread_t *thread_id, void *(*func)(void *), void *arg);

int fuse_session_receive_buf_int(struct fuse_session *se, struct fuse_buf *buf,
				 struct fuse_chan *ch);
void fuse_session_process_buf_int(struct fuse_session *se,
				  const struct fuse_buf *buf, struct fuse_chan *ch);

struct fuse *fuse_new_31(struct fuse_args *args, const struct fuse_operations *op,
		      size_t op_size, void *private_data);
int fuse_loop_mt_312(struct fuse *f, struct fuse_loop_config *config);
int fuse_session_loop_mt_312(struct fuse_session *se, struct fuse_loop_config *config);

/**
 * Internal verifier for the given config.
 *
 * @return negative standard error code or 0 on success
 */
int fuse_loop_cfg_verify(struct fuse_loop_config *config);


#define FUSE_MAX_MAX_PAGES 256
#define FUSE_DEFAULT_MAX_PAGES_PER_REQ 32

/* room needed in buffer to accommodate header */
#define FUSE_BUFFER_HEADER_SIZE 0x1000

#endif // LIB_FUSE_I_H_<|MERGE_RESOLUTION|>--- conflicted
+++ resolved
@@ -75,21 +75,21 @@
 	struct fuse_notify_req notify_list;
 	size_t bufsize;
 	int error;
-<<<<<<< HEAD
 	bool is_uring;
+
+	/* 
+	 * This is useful if any kind of ABI incompatibility is found at
+	 * a later version, to 'fix' it at run time.
+	 */
+	struct libfuse_version version;
 
 	struct {
 		int nr_queues;
 		struct fuse_ring_pool *pool;
+
 		bool external_threads:1;
 	} ring;
-=======
-
-	/* This is useful if any kind of ABI incompatibility is found at
-	 * a later version, to 'fix' it at run time.
-	 */
-	struct libfuse_version version;
->>>>>>> eca63dab
+
 };
 
 struct fuse_chan {
