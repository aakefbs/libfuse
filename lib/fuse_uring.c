--- conflicted
+++ resolved
@@ -181,14 +181,7 @@
 			 out->unique, ent_in_out->payload_sz);
 	}
 
-<<<<<<< HEAD
-	/* XXX: when submitted from other processing threads (like redfs does),
-	 * it actually has to submit here. But that causes liburing confusion
-	 * (like double cqe processing) when the ring thread submits.
-	 */
-=======
 	/* XXX: This needs to be a ring config option */
->>>>>>> fdfaad69
 	io_uring_submit(&queue->ring);
 
 	return 0;
@@ -417,48 +410,6 @@
 	free(fuse_ring);
 }
 
-<<<<<<< HEAD
-static int fuse_uring_setup_kernel_ring(int session_fd,
-					int nr_queues, int sync_qdepth,
-					int async_qdepth, int req_alloc_sz)
-{
-	int rc;
-
-	struct fuse_ring_config rconf = {
-		.nr_queues		= nr_queues,
-		.sync_queue_depth	= sync_qdepth,
-		.async_queue_depth	= async_qdepth,
-		.user_req_buf_sz	= req_alloc_sz,
-		.numa_aware		= nr_queues > 1,
-	};
-
-	rc = ioctl(session_fd, FUSE_DEV_IOC_URING_CFG, &rconf);
-	if (rc)
-		rc = -errno;
-
-	return rc;
-}
-
-
-/*
- * Just open the device, must not clone (FUSE_DEV_IOC_CLONE) it as
- * FUSE_DEV_IOC_URING automatically does that in the fuse module
- */
-static int fuse_uring_open_dev(void)
-{
-	int fd;
-	const char *devname = "/dev/redfs";
-
-	fd = open(devname, O_RDWR | O_CLOEXEC);
-	if (fd == -1)
-		fuse_log(FUSE_LOG_ERR, "fuse: failed to open %s: %s\n", devname,
-			strerror(errno));
-
-	return fd;
-}
-
-=======
->>>>>>> fdfaad69
 static int fuse_uring_prepare_fetch_sqes(struct fuse_ring_queue *queue)
 {
 	struct fuse_ring_pool *ring_pool = queue->ring_pool;
