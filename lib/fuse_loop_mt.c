/*
  FUSE: Filesystem in Userspace
  Copyright (C) 2001-2007  Miklos Szeredi <miklos@szeredi.hu>

  Implementation of the multi-threaded FUSE session loop.

  This program can be distributed under the terms of the GNU LGPLv2.
  See the file COPYING.LIB.
*/

#include "fuse_config.h"
#include "fuse_lowlevel.h"
#include "fuse_misc.h"
#include "fuse_kernel.h"
#include "fuse_i.h"

#include <stdio.h>
#include <stdlib.h>
#include <string.h>
#include <unistd.h>
#include <signal.h>
#include <semaphore.h>
#include <errno.h>
#include <sys/time.h>
#include <sys/ioctl.h>
#include <assert.h>
#include <limits.h>

#define HAVE_URING

#ifdef HAVE_URING
#include "fuse_uring_i.h"
#endif

/* Environment var controlling the thread stack size */
#define ENVNAME_THREAD_STACK "FUSE_THREAD_STACK"

#define FUSE_LOOP_MT_V2_IDENTIFIER	 INT_MAX - 2
#define FUSE_LOOP_MT_DEF_CLONE_FD	 0
#define FUSE_LOOP_MT_DEF_MAX_THREADS 10
#define FUSE_LOOP_MT_DEF_IDLE_THREADS -1 /* thread destruction is disabled
                                          * by default */
#define FUSE_LOOP_MT_DEF_USE_URING 1 /* uring is disabled by default, until
				      * it is proven to work stable
				      * enabling this does still might not use
				      * uring, if uring is not supported by
				      * the kernel
				      */
#define FUSE_LOOP_MT_DEF_URING_PER_CORE_QUEUE 1
#define FUSE_LOOP_MT_DEF_URING_FG_DEPTH 16
#define FUSE_LOOP_MT_DEF_URING_ASYNC_DEPTH 8 /* async queue depth */
<<<<<<< HEAD
=======
#define FUSE_LOOP_MT_DEV_URING_POLLING false
#define FUSE_LOOP_MT_DEV_URING_EXT_THREAD false
>>>>>>> 87bfb29e

/* 4K argument header + 1M data */
#define FUSE_LOOP_MT_DEF_URING_REQ_ARG_LEN ((1024 * 1024) + 4096)


/* an arbitrary large value that cannot be valid */
#define FUSE_LOOP_MT_MAX_THREADS      (100U * 1000)

struct fuse_worker {
	struct fuse_worker *prev;
	struct fuse_worker *next;
	pthread_t thread_id;

	// We need to include fuse_buf so that we can properly free
	// it when a thread is terminated by pthread_cancel().
	struct fuse_buf fbuf;
	struct fuse_chan *ch;
	struct fuse_mt *mt;
};

struct fuse_mt {
	pthread_mutex_t lock;
	int numworker;
	int numavail;
	struct fuse_session *se;
	struct fuse_worker main;
	sem_t finish;
	int exit;
	int error;
	int clone_fd;
	int max_idle;
	int max_threads;
};

static struct fuse_chan *fuse_chan_new(int fd)
{
	struct fuse_chan *ch = (struct fuse_chan *) malloc(sizeof(*ch));
	if (ch == NULL) {
		fuse_log(FUSE_LOG_ERR, "fuse: failed to allocate channel\n");
		return NULL;
	}

	memset(ch, 0, sizeof(*ch));
	ch->fd = fd;
	ch->ctr = 1;
	pthread_mutex_init(&ch->lock, NULL);

	return ch;
}

struct fuse_chan *fuse_chan_get(struct fuse_chan *ch)
{
	assert(ch->ctr > 0);
	pthread_mutex_lock(&ch->lock);
	ch->ctr++;
	pthread_mutex_unlock(&ch->lock);

	return ch;
}

void fuse_chan_put(struct fuse_chan *ch)
{
	if (ch == NULL)
		return;
	pthread_mutex_lock(&ch->lock);
	ch->ctr--;
	if (!ch->ctr) {
		pthread_mutex_unlock(&ch->lock);
		close(ch->fd);
		pthread_mutex_destroy(&ch->lock);
		free(ch);
	} else
		pthread_mutex_unlock(&ch->lock);
}

static void list_add_worker(struct fuse_worker *w, struct fuse_worker *next)
{
	struct fuse_worker *prev = next->prev;
	w->next = next;
	w->prev = prev;
	prev->next = w;
	next->prev = w;
}

static void list_del_worker(struct fuse_worker *w)
{
	struct fuse_worker *prev = w->prev;
	struct fuse_worker *next = w->next;
	prev->next = next;
	next->prev = prev;
}

static int fuse_loop_start_thread(struct fuse_mt *mt);

static void *fuse_do_work(void *data)
{
	struct fuse_worker *w = (struct fuse_worker *) data;
	struct fuse_mt *mt = w->mt;

	while (!fuse_session_exited(mt->se)) {
		int isforget = 0;
		int res;

		pthread_setcancelstate(PTHREAD_CANCEL_ENABLE, NULL);
		res = fuse_session_receive_buf_int(mt->se, &w->fbuf, w->ch);
		pthread_setcancelstate(PTHREAD_CANCEL_DISABLE, NULL);
		if (res == -EINTR)
			continue;
		if (res <= 0) {
			if (res < 0) {
				fuse_session_exit(mt->se);
				mt->error = res;
			}
			break;
		}

		pthread_mutex_lock(&mt->lock);
		if (mt->exit) {
			pthread_mutex_unlock(&mt->lock);
			return NULL;
		}

		/*
		 * This disgusting hack is needed so that zillions of threads
		 * are not created on a burst of FORGET messages
		 */
		if (!(w->fbuf.flags & FUSE_BUF_IS_FD)) {
			struct fuse_in_header *in = w->fbuf.mem;

			if (in->opcode == FUSE_FORGET ||
			    in->opcode == FUSE_BATCH_FORGET)
				isforget = 1;
		}

		if (!isforget)
			mt->numavail--;
		if (mt->numavail == 0 && mt->numworker < mt->max_threads)
			fuse_loop_start_thread(mt);
		pthread_mutex_unlock(&mt->lock);

		fuse_session_process_buf_int(mt->se, &w->fbuf, w->ch);

		pthread_mutex_lock(&mt->lock);
		if (!isforget)
			mt->numavail++;

		/* creating and destroying threads is rather expensive - and there is
		 * not much gain from destroying existing threads. It is therefore
		 * discouraged to set max_idle to anything else than -1. If there
		 * is indeed a good reason to destruct threads it should be done
		 * delayed, a moving average might be useful for that.
		 */
		if (mt->max_idle != -1 && mt->numavail > mt->max_idle && mt->numworker > 1) {
			if (mt->exit) {
				pthread_mutex_unlock(&mt->lock);
				return NULL;
			}
			list_del_worker(w);
			mt->numavail--;
			mt->numworker--;
			pthread_mutex_unlock(&mt->lock);

			pthread_detach(w->thread_id);
			free(w->fbuf.mem);
			fuse_chan_put(w->ch);
			free(w);
			return NULL;
		}
		pthread_mutex_unlock(&mt->lock);
	}

	sem_post(&mt->finish);

	return NULL;
}

int fuse_start_thread(pthread_t *thread_id, void *(*func)(void *), void *arg)
{
	sigset_t oldset;
	sigset_t newset;
	int res;
	pthread_attr_t attr;
	char *stack_size;

	/* Override default stack size
	 * XXX: This should ideally be a parameter option. It is rather
	 *      well hidden here.
	 */
	pthread_attr_init(&attr);
	stack_size = getenv(ENVNAME_THREAD_STACK);
	if (stack_size && pthread_attr_setstacksize(&attr, atoi(stack_size)))
		fuse_log(FUSE_LOG_ERR, "fuse: invalid stack size: %s\n", stack_size);

	/* Disallow signal reception in worker threads */
	sigemptyset(&newset);
	sigaddset(&newset, SIGTERM);
	sigaddset(&newset, SIGINT);
	sigaddset(&newset, SIGHUP);
	sigaddset(&newset, SIGQUIT);
	pthread_sigmask(SIG_BLOCK, &newset, &oldset);
	res = pthread_create(thread_id, &attr, func, arg);
	pthread_sigmask(SIG_SETMASK, &oldset, NULL);
	pthread_attr_destroy(&attr);
	if (res != 0) {
		fuse_log(FUSE_LOG_ERR, "fuse: error creating thread: %s\n",
			strerror(res));
		return -1;
	}

	return 0;
}

static struct fuse_chan *fuse_clone_chan(struct fuse_mt *mt)
{
	int res;
	int clonefd;
	uint32_t masterfd;
	struct fuse_chan *newch;
	const char *devname = "/dev/fuse";

#ifndef O_CLOEXEC
#define O_CLOEXEC 0
#endif
	clonefd = open(devname, O_RDWR | O_CLOEXEC);
	if (clonefd == -1) {
		fuse_log(FUSE_LOG_ERR, "fuse: failed to open %s: %s\n", devname,
			strerror(errno));
		return NULL;
	}
#ifndef O_CLOEXEC
	fcntl(clonefd, F_SETFD, FD_CLOEXEC);
#endif

	masterfd = mt->se->fd;
	res = ioctl(clonefd, FUSE_DEV_IOC_CLONE, &masterfd);
	if (res == -1) {
		fuse_log(FUSE_LOG_ERR, "fuse: failed to clone device fd: %s\n",
			strerror(errno));
		close(clonefd);
		return NULL;
	}
	newch = fuse_chan_new(clonefd);
	if (newch == NULL)
		close(clonefd);

	return newch;
}

static int fuse_loop_start_thread(struct fuse_mt *mt)
{
	int res;

	struct fuse_worker *w = malloc(sizeof(struct fuse_worker));
	if (!w) {
		fuse_log(FUSE_LOG_ERR, "fuse: failed to allocate worker structure\n");
		return -1;
	}
	memset(w, 0, sizeof(struct fuse_worker));
	w->fbuf.mem = NULL;
	w->mt = mt;

	w->ch = NULL;
	if (mt->clone_fd) {
		w->ch = fuse_clone_chan(mt);
		if(!w->ch) {
			/* Don't attempt this again */
			fuse_log(FUSE_LOG_ERR, "fuse: trying to continue "
				"without -o clone_fd.\n");
			mt->clone_fd = 0;
		}
	}

	res = fuse_start_thread(&w->thread_id, fuse_do_work, w);
	if (res == -1) {
		fuse_chan_put(w->ch);
		free(w);
		return -1;
	}
	list_add_worker(w, &mt->main);
	mt->numavail ++;
	mt->numworker ++;

	return 0;
}

static void fuse_join_worker(struct fuse_mt *mt, struct fuse_worker *w)
{
	pthread_join(w->thread_id, NULL);
	pthread_mutex_lock(&mt->lock);
	list_del_worker(w);
	pthread_mutex_unlock(&mt->lock);
	free(w->fbuf.mem);
	fuse_chan_put(w->ch);
	free(w);
}

int fuse_session_loop_mt_312(struct fuse_session *se, struct fuse_loop_config *config);
FUSE_SYMVER("fuse_session_loop_mt_312", "fuse_session_loop_mt@@FUSE_3.12")
int fuse_session_loop_mt_312(struct fuse_session *se, struct fuse_loop_config *config)
{
	int err;
	struct fuse_mt mt;
	struct fuse_worker *w;
	int created_config = 0;

	if (config) {
		err = fuse_loop_cfg_verify(config);
		if (err)
			return err;
	} else {
		/* The caller does not care about parameters - use the default */
		config = fuse_loop_cfg_create();
		created_config = 1;
	}

<<<<<<< HEAD
	/* io_uring has a different thread model */
	if (config->uring.use_uring) {
#ifdef HAVE_URING
		err = fuse_session_start_uring(se, config);
=======
	if (config->uring.use_uring) {
#ifdef HAVE_URING
		err = fuse_uring_start(se, config);
>>>>>>> 87bfb29e
		if (err) {
			fuse_log(FUSE_LOG_WARNING,
				 "Failed to start uring, "
				 "fall back from uring to threads.\n");
		}

		/* threads are also started with uring for
		 * 1 - stop uring on the kernel side on daemon exit
		 * 2 - special request not handled by uring yet
		 */
#else
		fuse_log(FUSE_LOG_WARNING,
			 "libfuse not compiled with uring, falling back to "
			 "threads.");
		config->uring.use_uring = false;
#endif
	}

	memset(&mt, 0, sizeof(struct fuse_mt));
	mt.se = se;
	mt.clone_fd = config->clone_fd;
	mt.error = 0;
	mt.numworker = 0;
	mt.numavail = 0;
	mt.max_idle = config->max_idle_threads;
	mt.max_threads = config->max_threads;
	mt.main.thread_id = pthread_self();
	mt.main.prev = mt.main.next = &mt.main;
	sem_init(&mt.finish, 0, 0);
	pthread_mutex_init(&mt.lock, NULL);

	/* threads reading requests from /dev/fuse */
	pthread_mutex_lock(&mt.lock);
	err = fuse_loop_start_thread(&mt);
	pthread_mutex_unlock(&mt.lock);

	if (!err) {
		/* sem_wait() is interruptible */
		while (!fuse_session_exited(se))
			sem_wait(&mt.finish);

		pthread_mutex_lock(&mt.lock);
		for (w = mt.main.next; w != &mt.main; w = w->next)
			pthread_cancel(w->thread_id);
		mt.exit = 1;
		pthread_mutex_unlock(&mt.lock);

		while (mt.main.next != &mt.main)
			fuse_join_worker(&mt, mt.main.next);

		err = mt.error;
	}

	pthread_mutex_destroy(&mt.lock);
	sem_destroy(&mt.finish);
	if(se->error != 0)
		err = se->error;

	fuse_session_reset(se);

	if (created_config) {
		fuse_loop_cfg_destroy(config);
		config = NULL;
	}

	return err;
}

int fuse_session_loop_mt_32(struct fuse_session *se, struct fuse_loop_config_v1 *config_v1);
FUSE_SYMVER("fuse_session_loop_mt_32", "fuse_session_loop_mt@FUSE_3.2")
int fuse_session_loop_mt_32(struct fuse_session *se, struct fuse_loop_config_v1 *config_v1)
{
	int err;
	struct fuse_loop_config *config = NULL;

	if (config_v1 != NULL) {
		/* convert the given v1 config */
		config = fuse_loop_cfg_create();
		if (config == NULL)
			return ENOMEM;

		fuse_loop_cfg_convert(config, config_v1);
	}

	err = fuse_session_loop_mt_312(se, config);

	fuse_loop_cfg_destroy(config);

	return err;
}


int fuse_session_loop_mt_31(struct fuse_session *se, int clone_fd);
FUSE_SYMVER("fuse_session_loop_mt_31", "fuse_session_loop_mt@FUSE_3.0")
int fuse_session_loop_mt_31(struct fuse_session *se, int clone_fd)
{
	struct fuse_loop_config *config = fuse_loop_cfg_create();
	if (clone_fd > 0)
		 fuse_loop_cfg_set_clone_fd(config, clone_fd);
	return fuse_session_loop_mt_312(se, config);
}

struct fuse_loop_config *fuse_loop_cfg_create(void)
{
	struct fuse_loop_config *config = calloc(1, sizeof(*config));
	if (config == NULL)
		return NULL;

	config->version_id       = FUSE_LOOP_MT_V2_IDENTIFIER;
	config->max_idle_threads = FUSE_LOOP_MT_DEF_IDLE_THREADS;
	config->max_threads      = FUSE_LOOP_MT_DEF_MAX_THREADS;
	config->clone_fd         = FUSE_LOOP_MT_DEF_CLONE_FD;

	config->uring.use_uring = FUSE_LOOP_MT_DEF_USE_URING;
	config->uring.per_core_queue = FUSE_LOOP_MT_DEF_URING_PER_CORE_QUEUE;
	config->uring.sync_queue_depth = FUSE_LOOP_MT_DEF_URING_FG_DEPTH;
	config->uring.async_queue_depth = FUSE_LOOP_MT_DEF_URING_ASYNC_DEPTH;
	config->uring.ring_req_arg_len = FUSE_LOOP_MT_DEF_URING_REQ_ARG_LEN;
<<<<<<< HEAD
=======
	config->uring.polling = FUSE_LOOP_MT_DEV_URING_POLLING;
	config->uring.external_threads = FUSE_LOOP_MT_DEV_URING_EXT_THREAD;
>>>>>>> 87bfb29e

	return config;
}

void fuse_loop_cfg_destroy(struct fuse_loop_config *config)
{
	free(config);
}

int fuse_loop_cfg_verify(struct fuse_loop_config *config)
{
	if (config->version_id != FUSE_LOOP_MT_V2_IDENTIFIER)
		return -EINVAL;

	return 0;
}

void fuse_loop_cfg_convert(struct fuse_loop_config *config,
			   struct fuse_loop_config_v1 *v1_conf)
{
	fuse_loop_cfg_set_idle_threads(config, v1_conf->max_idle_threads);

	fuse_loop_cfg_set_clone_fd(config, v1_conf->clone_fd);
}

void fuse_loop_cfg_set_idle_threads(struct fuse_loop_config *config,
				    unsigned int value)
{
	if (value > FUSE_LOOP_MT_MAX_THREADS) {
		if (value != UINT_MAX)
			fuse_log(FUSE_LOG_ERR,
				 "Ignoring invalid max threads value "
				 "%u > max (%u).\n", value,
				 FUSE_LOOP_MT_MAX_THREADS);
		return;
	}
	config->max_idle_threads = value;
}

void fuse_loop_cfg_set_max_threads(struct fuse_loop_config *config,
				   unsigned int value)
{
	config->max_threads = value;
}

void fuse_loop_cfg_set_clone_fd(struct fuse_loop_config *config,
				unsigned int value)
{
	config->clone_fd = value;
}

int fuse_loop_cfg_set_uring_opts(struct fuse_loop_config *config,
				 bool use_uring, unsigned int per_core_queue,
				 unsigned int sync_queue_depth,
				 unsigned int async_queue_depth,
				 unsigned int arg_len)
{
	config->uring.use_uring = use_uring;

<<<<<<< HEAD
	config->uring.per_core_queue = per_core_queue ? 1 : 0;
=======
	config->uring.per_core_queue = per_core_queue ? true : false;
>>>>>>> 87bfb29e

	if (sync_queue_depth != 0)
		config->uring.sync_queue_depth = sync_queue_depth;

	if (async_queue_depth != 0)
		config->uring.async_queue_depth = async_queue_depth;

	if (arg_len != 0)
		config->uring.ring_req_arg_len = arg_len;

	return 0;
<<<<<<< HEAD
=======
}

void fuse_loop_cfg_set_uring_polling(struct fuse_loop_config *config)
{
	config->uring.polling = true;
}

void fuse_loop_cfg_set_uring_ext_thread(struct fuse_loop_config *config)
{
	config->uring.external_threads = true;
>>>>>>> 87bfb29e
}<|MERGE_RESOLUTION|>--- conflicted
+++ resolved
@@ -49,11 +49,8 @@
 #define FUSE_LOOP_MT_DEF_URING_PER_CORE_QUEUE 1
 #define FUSE_LOOP_MT_DEF_URING_FG_DEPTH 16
 #define FUSE_LOOP_MT_DEF_URING_ASYNC_DEPTH 8 /* async queue depth */
-<<<<<<< HEAD
-=======
 #define FUSE_LOOP_MT_DEV_URING_POLLING false
 #define FUSE_LOOP_MT_DEV_URING_EXT_THREAD false
->>>>>>> 87bfb29e
 
 /* 4K argument header + 1M data */
 #define FUSE_LOOP_MT_DEF_URING_REQ_ARG_LEN ((1024 * 1024) + 4096)
@@ -369,16 +366,9 @@
 		created_config = 1;
 	}
 
-<<<<<<< HEAD
-	/* io_uring has a different thread model */
-	if (config->uring.use_uring) {
-#ifdef HAVE_URING
-		err = fuse_session_start_uring(se, config);
-=======
 	if (config->uring.use_uring) {
 #ifdef HAVE_URING
 		err = fuse_uring_start(se, config);
->>>>>>> 87bfb29e
 		if (err) {
 			fuse_log(FUSE_LOG_WARNING,
 				 "Failed to start uring, "
@@ -497,11 +487,8 @@
 	config->uring.sync_queue_depth = FUSE_LOOP_MT_DEF_URING_FG_DEPTH;
 	config->uring.async_queue_depth = FUSE_LOOP_MT_DEF_URING_ASYNC_DEPTH;
 	config->uring.ring_req_arg_len = FUSE_LOOP_MT_DEF_URING_REQ_ARG_LEN;
-<<<<<<< HEAD
-=======
 	config->uring.polling = FUSE_LOOP_MT_DEV_URING_POLLING;
 	config->uring.external_threads = FUSE_LOOP_MT_DEV_URING_EXT_THREAD;
->>>>>>> 87bfb29e
 
 	return config;
 }
@@ -561,11 +548,7 @@
 {
 	config->uring.use_uring = use_uring;
 
-<<<<<<< HEAD
-	config->uring.per_core_queue = per_core_queue ? 1 : 0;
-=======
 	config->uring.per_core_queue = per_core_queue ? true : false;
->>>>>>> 87bfb29e
 
 	if (sync_queue_depth != 0)
 		config->uring.sync_queue_depth = sync_queue_depth;
@@ -577,8 +560,6 @@
 		config->uring.ring_req_arg_len = arg_len;
 
 	return 0;
-<<<<<<< HEAD
-=======
 }
 
 void fuse_loop_cfg_set_uring_polling(struct fuse_loop_config *config)
@@ -589,5 +570,4 @@
 void fuse_loop_cfg_set_uring_ext_thread(struct fuse_loop_config *config)
 {
 	config->uring.external_threads = true;
->>>>>>> 87bfb29e
 }