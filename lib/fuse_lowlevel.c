--- conflicted
+++ resolved
@@ -2482,16 +2482,6 @@
 	iov[1].iov_base = &outarg;
 	iov[1].iov_len = sizeof(outarg);
 
-<<<<<<< HEAD
-	if (se->is_uring) {
-		/* XXX this requires another ring which userspace side can use
-		 * without a kernel requests
-		 */
-		return -ENOSYS;
-	}
-
-=======
->>>>>>> 87bfb29e
 	res = fuse_send_data_iov(se, NULL, iov, 2, bufv, flags, req);
 	if (res > 0)
 		res = -res;
