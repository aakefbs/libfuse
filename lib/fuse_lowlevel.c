--- conflicted
+++ resolved
@@ -192,7 +192,7 @@
 	if (res == -1) {
 		/* ENOENT means the operation was interrupted */
 		if (!fuse_session_exited(se) && err != ENOENT)
-				perror("fuse: writing device");
+				perror("redfs: writing device");
 		return -err;
 	}
 
@@ -228,22 +228,7 @@
 	if (is_uring)
 		return fuse_send_msg_uring(req, iov, count);
 	else
-<<<<<<< HEAD
 		return fuse_write_msg_dev(se, ch, iov, count);
-=======
-		res = writev(ch ? ch->fd : se->fd, iov, count);
-
-	int err = errno;
-
-	if (res == -1) {
-		/* ENOENT means the operation was interrupted */
-		if (!fuse_session_exited(se) && err != ENOENT)
-			perror("redfs writing device");
-		return -err;
-	}
-
-	return 0;
->>>>>>> cbed2029
 }
 
 int fuse_send_reply_iov_nofree(fuse_req_t req, int error, struct iovec *iov,
