--- conflicted
+++ resolved
@@ -170,7 +170,7 @@
 
 	req = (struct fuse_req *) calloc(1, sizeof(struct fuse_req));
 	if (req == NULL) {
-		fuse_log(FUSE_LOG_ERR, "redfs failed to allocate request\n");
+		fuse_log(FUSE_LOG_ERR, "fuse: failed to allocate request\n");
 	} else {
 		req->se = se;
 		req->ref_cnt = 1;
@@ -202,7 +202,7 @@
 	if (res == -1) {
 		/* ENOENT means the operation was interrupted */
 		if (!fuse_session_exited(se) && err != ENOENT)
-				perror("redfs: writing device");
+				perror("fuse: writing device");
 		return -err;
 	}
 
@@ -252,7 +252,7 @@
 #else
 	if (error <= -1000 || error > 0) {
 #endif
-		fuse_log(FUSE_LOG_ERR, "redfs bad error value: %i\n",	error);
+		fuse_log(FUSE_LOG_ERR, "fuse: bad error value: %i\n",	error);
 		error = -ERANGE;
 	}
 
@@ -687,11 +687,11 @@
 
 	res = read(fd, buf, len);
 	if (res == -1) {
-		fuse_log(FUSE_LOG_ERR, "redfs internal error: failed to read back from pipe: %s\n", strerror(errno));
+		fuse_log(FUSE_LOG_ERR, "fuse: internal error: failed to read back from pipe: %s\n", strerror(errno));
 		return -EIO;
 	}
 	if (res != len) {
-		fuse_log(FUSE_LOG_ERR, "redfs internal error: short read back from pipe: %i from %zi\n", res, len);
+		fuse_log(FUSE_LOG_ERR, "fuse: internal error: short read back from pipe: %i from %zi\n", res, len);
 		return -EIO;
 	}
 	return 0;
@@ -801,7 +801,7 @@
 
 	if (res != headerlen) {
 		res = -EIO;
-		fuse_log(FUSE_LOG_ERR, "redfs short vmsplice to pipe: %u/%zu\n", res,
+		fuse_log(FUSE_LOG_ERR, "fuse: short vmsplice to pipe: %u/%zu\n", res,
 			headerlen);
 		goto clear_pipe;
 	}
@@ -914,12 +914,12 @@
 	}
 	if (res == -1) {
 		res = -errno;
-		perror("redfs splice from pipe");
+		perror("fuse: splice from pipe");
 		goto clear_pipe;
 	}
 	if (res != out->len) {
 		res = -EIO;
-		fuse_log(FUSE_LOG_ERR, "redfs short splice from pipe: %u/%u\n",
+		fuse_log(FUSE_LOG_ERR, "fuse: short splice from pipe: %u/%u\n",
 			res, out->len);
 		goto clear_pipe;
 	}
@@ -1712,12 +1712,8 @@
 				    sizeof(struct fuse_write_in);
 	}
 	if (bufv.buf[0].size < arg->size) {
-<<<<<<< HEAD
-		fuse_log(FUSE_LOG_ERR, "redfs do_write_buf: buffer size too small\n");
-=======
 		fuse_log(FUSE_LOG_ERR,
 			 "fuse: do_write_buf: buffer size too small\n");
->>>>>>> fdfaad69
 		fuse_reply_err(req, EIO);
 		goto out;
 	}
@@ -2450,7 +2446,7 @@
 	outarg.minor = FUSE_KERNEL_MINOR_VERSION;
 
 	if (arg->major < 7) {
-		fuse_log(FUSE_LOG_ERR, "redfs unsupported protocol version: %u.%u\n",
+		fuse_log(FUSE_LOG_ERR, "fuse: unsupported protocol version: %u.%u\n",
 			arg->major, arg->minor);
 		fuse_reply_err(req, EPROTO);
 		return;
@@ -2579,16 +2575,6 @@
 
 	se->conn.time_gran = 1;
 
-<<<<<<< HEAD
-	if (bufsize < FUSE_MIN_READ_BUFFER) {
-		fuse_log(FUSE_LOG_ERR, "redfs warning: buffer size too small: %zu\n",
-			bufsize);
-		bufsize = FUSE_MIN_READ_BUFFER;
-	}
-	se->bufsize = bufsize;
-
-=======
->>>>>>> fdfaad69
 	se->got_init = 1;
 	if (se->op.init) {
 		uint32_t want_ext_default = se->conn.want_ext;
@@ -2614,14 +2600,7 @@
 		}
 	}
 
-<<<<<<< HEAD
-	if (se->conn.want & (~se->conn.capable)) {
-		fuse_log(FUSE_LOG_ERR, "redfs error: filesystem requested capabilities "
-			"0x%x that are not supported by kernel, aborting.\n",
-			se->conn.want & (~se->conn.capable));
-=======
 	if (!want_flags_valid(se->conn.capable_ext, se->conn.want_ext)) {
->>>>>>> fdfaad69
 		fuse_reply_err(req, EPROTO);
 		se->error = -EPROTO;
 		fuse_session_exit(se);
@@ -2630,7 +2609,7 @@
 
 	unsigned max_read_mo = get_max_read(se->mo);
 	if (se->conn.max_read != max_read_mo) {
-		fuse_log(FUSE_LOG_ERR, "redfs error: init() and fuse_session_new() "
+		fuse_log(FUSE_LOG_ERR, "fuse: error: init() and fuse_session_new() "
 			"requested different maximum read size (%u vs %u)\n",
 			se->conn.max_read, max_read_mo);
 		fuse_reply_err(req, EPROTO);
@@ -3049,7 +3028,7 @@
 		sizeof(struct fuse_notify_retrieve_in);
 
 	if (bufv.buf[0].size < arg->size) {
-		fuse_log(FUSE_LOG_ERR, "redfs retrieve reply: buffer size too small\n");
+		fuse_log(FUSE_LOG_ERR, "fuse: retrieve reply: buffer size too small\n");
 		fuse_reply_none(req);
 		goto out;
 	}
@@ -3330,11 +3309,11 @@
 {
 	ssize_t res = fuse_buf_copy(dst, src, 0);
 	if (res < 0) {
-		fuse_log(FUSE_LOG_ERR, "redfs copy from pipe: %s\n", strerror(-res));
+		fuse_log(FUSE_LOG_ERR, "fuse: copy from pipe: %s\n", strerror(-res));
 		return res;
 	}
 	if ((size_t)res < fuse_buf_size(dst)) {
-		fuse_log(FUSE_LOG_ERR, "redfs copy from pipe: short read\n");
+		fuse_log(FUSE_LOG_ERR, "fuse: copy from pipe: short read\n");
 		return -1;
 	}
 	return 0;
@@ -3367,7 +3346,7 @@
 
 		mbuf = malloc(tmpbuf.buf[0].size);
 		if (mbuf == NULL) {
-			fuse_log(FUSE_LOG_ERR, "redfs failed to allocate header\n");
+			fuse_log(FUSE_LOG_ERR, "fuse: failed to allocate header\n");
 			goto clear_pipe;
 		}
 		tmpbuf.buf[0].mem = mbuf;
@@ -3692,7 +3671,7 @@
 			return 0;
 		}
 		if (err != EINTR && err != EAGAIN)
-			perror("redfs splice from device");
+			perror("fuse: splice from device");
 		return -err;
 	}
 
@@ -3720,14 +3699,9 @@
 		if (!buf->mem) {
 			buf->mem = buf_alloc(se->bufsize, internal);
 			if (!buf->mem) {
-<<<<<<< HEAD
-				fuse_log(FUSE_LOG_ERR,
-					"redfs failed to allocate read buffer\n");
-=======
 				fuse_log(
 					FUSE_LOG_ERR,
 					"fuse: failed to allocate read buffer\n");
->>>>>>> fdfaad69
 				return -ENOMEM;
 			}
 			buf->mem_size = se->bufsize;
@@ -3740,23 +3714,14 @@
 
 		res = fuse_buf_copy(&dst, &src, 0);
 		if (res < 0) {
-<<<<<<< HEAD
-			fuse_log(FUSE_LOG_ERR, "redfs copy from pipe: %s\n",
-				strerror(-res));
-=======
 			fuse_log(FUSE_LOG_ERR, "fuse: copy from pipe: %s\n",
 				 strerror(-res));
->>>>>>> fdfaad69
 			fuse_ll_clear_pipe(se);
 			return res;
 		}
 		if (res < tmpbuf.size) {
-<<<<<<< HEAD
-			fuse_log(FUSE_LOG_ERR, "redfs copy from pipe: short read\n");
-=======
 			fuse_log(FUSE_LOG_ERR,
 				 "fuse: copy from pipe: short read\n");
->>>>>>> fdfaad69
 			fuse_ll_clear_pipe(se);
 			return -EIO;
 		}
@@ -3777,11 +3742,7 @@
 		buf->mem = buf_alloc(se->bufsize, internal);
 		if (!buf->mem) {
 			fuse_log(FUSE_LOG_ERR,
-<<<<<<< HEAD
-				"redfs failed to allocate read buffer\n");
-=======
 				 "fuse: failed to allocate read buffer\n");
->>>>>>> fdfaad69
 			return -ENOMEM;
 		}
 		buf->mem_size = se->bufsize;
@@ -3836,7 +3797,7 @@
 		   interrupted), EAGAIN (nonblocking I/O), ENODEV (filesystem
 		   umounted) */
 		if (err != EINTR && err != EAGAIN)
-			perror("redfs reading device");
+			perror("fuse: reading device");
 		return -err;
 	}
 	if ((size_t)res < sizeof(struct fuse_in_header)) {
@@ -3879,18 +3840,18 @@
 	struct mount_opts *mo;
 
 	if (sizeof(struct fuse_lowlevel_ops) < op_size) {
-		fuse_log(FUSE_LOG_ERR, "redfs warning: library too old, some operations may not work\n");
+		fuse_log(FUSE_LOG_ERR, "fuse: warning: library too old, some operations may not work\n");
 		op_size = sizeof(struct fuse_lowlevel_ops);
 	}
 
 	if (args->argc == 0) {
-		fuse_log(FUSE_LOG_ERR, "redfs empty argv passed to fuse_session_new().\n");
+		fuse_log(FUSE_LOG_ERR, "fuse: empty argv passed to fuse_session_new().\n");
 		return NULL;
 	}
 
 	se = (struct fuse_session *) calloc(1, sizeof(struct fuse_session));
 	if (se == NULL) {
-		fuse_log(FUSE_LOG_ERR, "redfs failed to allocate fuse object\n");
+		fuse_log(FUSE_LOG_ERR, "fuse: failed to allocate fuse object\n");
 		goto out1;
 	}
 	se->fd = -1;
@@ -3919,11 +3880,11 @@
 
 	if(args->argc == 1 &&
 	   args->argv[0][0] == '-') {
-		fuse_log(FUSE_LOG_ERR, "redfs warning: argv[0] looks like an option, but "
+		fuse_log(FUSE_LOG_ERR, "fuse: warning: argv[0] looks like an option, but "
 			"will be ignored\n");
 	} else if (args->argc != 1) {
 		int i;
-		fuse_log(FUSE_LOG_ERR, "redfs unknown option(s): `");
+		fuse_log(FUSE_LOG_ERR, "fuse: unknown option(s): `");
 		for(i = 1; i < args->argc-1; i++)
 			fuse_log(FUSE_LOG_ERR, "%s ", args->argv[i]);
 		fuse_log(FUSE_LOG_ERR, "%s'\n", args->argv[i]);
@@ -3941,7 +3902,7 @@
 
 	err = pthread_key_create(&se->pipe_key, fuse_ll_pipe_destructor);
 	if (err) {
-		fuse_log(FUSE_LOG_ERR, "redfs failed to create thread specific key: %s\n",
+		fuse_log(FUSE_LOG_ERR, "fuse: failed to create thread specific key: %s\n",
 			strerror(err));
 		goto out5;
 	}
@@ -4070,7 +4031,7 @@
 	if (fd != -1) {
 		if (fcntl(fd, F_GETFD) == -1) {
 			fuse_log(FUSE_LOG_ERR,
-				"redfs: Invalid file descriptor /dev/fd/%u\n",
+				"fuse: Invalid file descriptor /dev/fd/%u\n",
 				fd);
 			return -1;
 		}
