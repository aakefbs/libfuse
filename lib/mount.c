/*
  FUSE: Filesystem in Userspace
  Copyright (C) 2001-2007  Miklos Szeredi <miklos@szeredi.hu>

  Architecture specific file system mounting (Linux).

  This program can be distributed under the terms of the GNU LGPLv2.
  See the file COPYING.LIB.
*/

/* For environ */
#define _GNU_SOURCE

#include "fuse_config.h"
#include "fuse_i.h"
#include "fuse_misc.h"
#include "fuse_opt.h"
#include "mount_util.h"

#include <stdio.h>
#include <stdlib.h>
#include <unistd.h>
#include <stddef.h>
#include <string.h>
#include <fcntl.h>
#include <errno.h>
#include <poll.h>
#include <spawn.h>
#include <sys/socket.h>
#include <sys/un.h>
#include <sys/wait.h>
#include <sys/param.h>

#include "fuse_mount_compat.h"

#ifdef __NetBSD__
#include <perfuse.h>

#define MS_RDONLY	MNT_RDONLY
#define MS_NOSUID	MNT_NOSUID
#define MS_NODEV	MNT_NODEV
#define MS_NOEXEC	MNT_NOEXEC
#define MS_SYNCHRONOUS	MNT_SYNCHRONOUS
#define MS_NOATIME	MNT_NOATIME

#define umount2(mnt, flags) unmount(mnt, (flags == 2) ? MNT_FORCE : 0)
#endif

#define FUSERMOUNT_PROG		"fusermount3"
#define FUSE_COMMFD_ENV		"_FUSE_COMMFD"

#ifndef MS_DIRSYNC
#define MS_DIRSYNC 128
#endif

enum {
	KEY_KERN_FLAG,
	KEY_KERN_OPT,
	KEY_FUSERMOUNT_OPT,
	KEY_SUBTYPE_OPT,
	KEY_MTAB_OPT,
	KEY_ALLOW_OTHER,
	KEY_RO,
};

struct mount_opts {
	int allow_other;
	int flags;
	int auto_unmount;
	int blkdev;
	char *fsname;
	char *subtype;
	char *subtype_opt;
	char *mtab_opts;
	char *fusermount_opts;
	char *kernel_opts;
	unsigned max_read;
};

#define FUSE_MOUNT_OPT(t, p) { t, offsetof(struct mount_opts, p), 1 }

static const struct fuse_opt fuse_mount_opts[] = {
	FUSE_MOUNT_OPT("allow_other",		allow_other),
	FUSE_MOUNT_OPT("blkdev",		blkdev),
	FUSE_MOUNT_OPT("auto_unmount",		auto_unmount),
	FUSE_MOUNT_OPT("fsname=%s",		fsname),
	FUSE_MOUNT_OPT("max_read=%u",		max_read),
	FUSE_MOUNT_OPT("subtype=%s",		subtype),
	FUSE_OPT_KEY("allow_other",		KEY_KERN_OPT),
	FUSE_OPT_KEY("auto_unmount",		KEY_FUSERMOUNT_OPT),
	FUSE_OPT_KEY("blkdev",			KEY_FUSERMOUNT_OPT),
	FUSE_OPT_KEY("fsname=",			KEY_FUSERMOUNT_OPT),
	FUSE_OPT_KEY("subtype=",		KEY_SUBTYPE_OPT),
	FUSE_OPT_KEY("blksize=",		KEY_KERN_OPT),
	FUSE_OPT_KEY("default_permissions",	KEY_KERN_OPT),
	FUSE_OPT_KEY("context=",		KEY_KERN_OPT),
	FUSE_OPT_KEY("fscontext=",		KEY_KERN_OPT),
	FUSE_OPT_KEY("defcontext=",		KEY_KERN_OPT),
	FUSE_OPT_KEY("rootcontext=",		KEY_KERN_OPT),
	FUSE_OPT_KEY("max_read=",		KEY_KERN_OPT),
	FUSE_OPT_KEY("user=",			KEY_MTAB_OPT),
	FUSE_OPT_KEY("-n",			KEY_MTAB_OPT),
	FUSE_OPT_KEY("-r",			KEY_RO),
	FUSE_OPT_KEY("ro",			KEY_KERN_FLAG),
	FUSE_OPT_KEY("rw",			KEY_KERN_FLAG),
	FUSE_OPT_KEY("suid",			KEY_KERN_FLAG),
	FUSE_OPT_KEY("nosuid",			KEY_KERN_FLAG),
	FUSE_OPT_KEY("dev",			KEY_KERN_FLAG),
	FUSE_OPT_KEY("nodev",			KEY_KERN_FLAG),
	FUSE_OPT_KEY("exec",			KEY_KERN_FLAG),
	FUSE_OPT_KEY("noexec",			KEY_KERN_FLAG),
	FUSE_OPT_KEY("async",			KEY_KERN_FLAG),
	FUSE_OPT_KEY("sync",			KEY_KERN_FLAG),
	FUSE_OPT_KEY("dirsync",			KEY_KERN_FLAG),
	FUSE_OPT_KEY("noatime",			KEY_KERN_FLAG),
	FUSE_OPT_KEY("nodiratime",		KEY_KERN_FLAG),
	FUSE_OPT_KEY("nostrictatime",		KEY_KERN_FLAG),
	FUSE_OPT_END
};

/*
 * Running fusermount by calling 'posix_spawn'
 *
 * @param out_pid might be NULL
 */
static int fusermount_posix_spawn(posix_spawn_file_actions_t *action,
				  char const * const argv[], pid_t *out_pid)
{
	const char *full_path = FUSERMOUNT_DIR "/" FUSERMOUNT_PROG;
	pid_t pid;

	/* See man 7 environ for the global environ pointer */

	/* first try the install path */
	int status = posix_spawn(&pid, full_path,  action, NULL,
				 (char * const *) argv, environ);
	if (status != 0) {
		/* if that fails, try a system install */
		status = posix_spawnp(&pid, FUSERMOUNT_PROG, action, NULL,
				      (char * const *) argv, environ);
	}

	if (status != 0) {
		fuse_log(FUSE_LOG_ERR,
			 "On calling fusermount posix_spawn failed: %s\n",
			 strerror(status));
		return -status;
	}

	if (out_pid)
		*out_pid = pid;
	else
		waitpid(pid, NULL, 0);

	return 0;
}

void fuse_mount_version(void)
{
	char const *const argv[] = {FUSERMOUNT_PROG, "--version", NULL};
	int status = fusermount_posix_spawn(NULL, argv, NULL);

	if(status != 0)
		fuse_log(FUSE_LOG_ERR, "Running '%s --version' failed",
			 FUSERMOUNT_PROG);
}

struct mount_flags {
	const char *opt;
	unsigned long flag;
	int on;
};

static const struct mount_flags mount_flags[] = {
	{"rw",	    MS_RDONLY,	    0},
	{"ro",	    MS_RDONLY,	    1},
	{"suid",    MS_NOSUID,	    0},
	{"nosuid",  MS_NOSUID,	    1},
	{"dev",	    MS_NODEV,	    0},
	{"nodev",   MS_NODEV,	    1},
	{"exec",    MS_NOEXEC,	    0},
	{"noexec",  MS_NOEXEC,	    1},
	{"async",   MS_SYNCHRONOUS, 0},
	{"sync",    MS_SYNCHRONOUS, 1},
	{"noatime", MS_NOATIME,	    1},
	{"nodiratime",	    MS_NODIRATIME,	1},
	{"norelatime",	    MS_RELATIME,	0},
	{"nostrictatime",   MS_STRICTATIME,	0},
#ifndef __NetBSD__
	{"dirsync", MS_DIRSYNC,	    1},
#endif
	{NULL,	    0,		    0}
};

unsigned get_max_read(struct mount_opts *o)
{
	return o->max_read;
}

static void set_mount_flag(const char *s, int *flags)
{
	int i;

	for (i = 0; mount_flags[i].opt != NULL; i++) {
		const char *opt = mount_flags[i].opt;
		if (strcmp(opt, s) == 0) {
			if (mount_flags[i].on)
				*flags |= mount_flags[i].flag;
			else
				*flags &= ~mount_flags[i].flag;
			return;
		}
	}
	fuse_log(FUSE_LOG_ERR, "redfs internal error, can't find mount flag\n");
	abort();
}

static int fuse_mount_opt_proc(void *data, const char *arg, int key,
			       struct fuse_args *outargs)
{
	(void) outargs;
	struct mount_opts *mo = data;

	switch (key) {
	case KEY_RO:
		arg = "ro";
		/* fall through */
	case KEY_KERN_FLAG:
		set_mount_flag(arg, &mo->flags);
		return 0;

	case KEY_KERN_OPT:
		return fuse_opt_add_opt(&mo->kernel_opts, arg);

	case KEY_FUSERMOUNT_OPT:
		return fuse_opt_add_opt_escaped(&mo->fusermount_opts, arg);

	case KEY_SUBTYPE_OPT:
		return fuse_opt_add_opt(&mo->subtype_opt, arg);

	case KEY_MTAB_OPT:
		return fuse_opt_add_opt(&mo->mtab_opts, arg);

	/* Third party options like 'x-gvfs-notrash' */
	case FUSE_OPT_KEY_OPT:
		return (strncmp("x-", arg, 2) == 0) ?
			fuse_opt_add_opt(&mo->mtab_opts, arg) :
			1;
	}

	/* Pass through unknown options */
	return 1;
}

/* return value:
 * >= 0	 => fd
 * -1	 => error
 */
static int receive_fd(int fd)
{
	struct msghdr msg;
	struct iovec iov;
	char buf[1];
	int rv;
	size_t ccmsg[CMSG_SPACE(sizeof(int)) / sizeof(size_t)];
	struct cmsghdr *cmsg;

	iov.iov_base = buf;
	iov.iov_len = 1;

	memset(&msg, 0, sizeof(msg));
	msg.msg_name = 0;
	msg.msg_namelen = 0;
	msg.msg_iov = &iov;
	msg.msg_iovlen = 1;
	/* old BSD implementations should use msg_accrights instead of
	 * msg_control; the interface is different. */
	msg.msg_control = ccmsg;
	msg.msg_controllen = sizeof(ccmsg);

	while(((rv = recvmsg(fd, &msg, 0)) == -1) && errno == EINTR);
	if (rv == -1) {
		fuse_log(FUSE_LOG_ERR, "recvmsg failed: %s", strerror(errno));
		return -1;
	}
	if(!rv) {
		/* EOF */
		return -1;
	}

	cmsg = CMSG_FIRSTHDR(&msg);
	if (cmsg->cmsg_type != SCM_RIGHTS) {
		fuse_log(FUSE_LOG_ERR, "got control message of unknown type %d\n",
			cmsg->cmsg_type);
		return -1;
	}
	return *(int*)CMSG_DATA(cmsg);
}

void fuse_kern_unmount(const char *mountpoint, int fd)
{
	int res;

	if (fd != -1) {
		struct pollfd pfd;

		pfd.fd = fd;
		pfd.events = 0;
		res = poll(&pfd, 1, 0);

		/* Need to close file descriptor, otherwise synchronous umount
		   would recurse into filesystem, and deadlock.

		   Caller expects fuse_kern_unmount to close the fd, so close it
		   anyway. */
		close(fd);

		/* If file poll returns POLLERR on the device file descriptor,
		   then the filesystem is already unmounted or the connection
		   was severed via /sys/fs/fuse/connections/NNN/abort */
		if (res == 1 && (pfd.revents & POLLERR))
			return;
	}

	if (geteuid() == 0) {
		fuse_mnt_umount("redfs", mountpoint, mountpoint,  1);
		return;
	}

	res = umount2(mountpoint, 2);
	if (res == 0)
		return;

	char const * const argv[] =
		{ FUSERMOUNT_PROG, "--unmount", "--quiet", "--lazy",
				"--", mountpoint, NULL };
	int status = fusermount_posix_spawn(NULL, argv, NULL);
	if(status != 0) {
		fuse_log(FUSE_LOG_ERR, "Spawaning %s to unumount failed",
			 FUSERMOUNT_PROG);
		return;
	}
}

static int setup_auto_unmount(const char *mountpoint, int quiet)
{
	int fds[2];
	pid_t pid;
	int res;

	if (!mountpoint) {
		fuse_log(FUSE_LOG_ERR, "redfs missing mountpoint parameter\n");
		return -1;
	}

	res = socketpair(PF_UNIX, SOCK_STREAM, 0, fds);
	if(res == -1) {
<<<<<<< HEAD
		perror("redfs socketpair() failed");
		return -1;
	}

	pid = fork();
	if(pid == -1) {
		perror("redfs fork() failed");
		close(fds[0]);
		close(fds[1]);
		return -1;
=======
		fuse_log(FUSE_LOG_ERR, "Setting up auto-unmountsocketpair() failed",
			 strerror(errno));
		return -1;
	}

	char arg_fd_entry[30];
	snprintf(arg_fd_entry, sizeof(arg_fd_entry), "%i", fds[0]);
	setenv(FUSE_COMMFD_ENV, arg_fd_entry, 1);

	char const *const argv[] = {
		FUSERMOUNT_PROG,
		"--auto-unmount",
		"--",
		mountpoint,
		NULL,
	};

	// TODO: add error handling for all manipulations of action.
	posix_spawn_file_actions_t action;
	posix_spawn_file_actions_init(&action);

	if (quiet) {
		posix_spawn_file_actions_addclose(&action, 1);
		posix_spawn_file_actions_addclose(&action, 2);
>>>>>>> a6a219f5
	}
	posix_spawn_file_actions_addclose(&action, fds[1]);

	/*
	 * auto-umount runs in the background - it is not waiting for the
	 * process
	 */
	int status = fusermount_posix_spawn(&action, argv, &pid);

	posix_spawn_file_actions_destroy(&action);

	if(status != 0) {
		close(fds[0]);
		close(fds[1]);
<<<<<<< HEAD
		fcntl(fds[0], F_SETFD, 0);
		snprintf(env, sizeof(env), "%i", fds[0]);
		setenv(FUSE_COMMFD_ENV, env, 1);
		exec_fusermount(argv);
		perror("redfs failed to exec fusermount3");
		_exit(1);
=======
		fuse_log(FUSE_LOG_ERR, "fuse: Setting up auto-unmount failed");
		return -1;
>>>>>>> a6a219f5
	}
	// passed to child now, so can close here.
	close(fds[0]);

	// Now fusermount3 will only exit when fds[1] closes automatically when our
	// process exits.
	return 0;
	// Note: fds[1] is leakend and doesn't get FD_CLOEXEC
}

static int fuse_mount_fusermount(const char *mountpoint, struct mount_opts *mo,
		const char *opts, int quiet)
{
	int fds[2];
	pid_t pid;
	int res;

	if (!mountpoint) {
		fuse_log(FUSE_LOG_ERR, "redfs missing mountpoint parameter\n");
		return -1;
	}

	res = socketpair(PF_UNIX, SOCK_STREAM, 0, fds);
	if(res == -1) {
<<<<<<< HEAD
		perror("redfs socketpair() failed");
		return -1;
	}

	pid = fork();
	if(pid == -1) {
		perror("redfs fork() failed");
		close(fds[0]);
		close(fds[1]);
		return -1;
	}
=======
		fuse_log(FUSE_LOG_ERR, "Running %s: socketpair() failed: %s\n",
			 FUSERMOUNT_PROG, strerror(errno));
		return -1;
	}

	char arg_fd_entry[30];
	snprintf(arg_fd_entry, sizeof(arg_fd_entry), "%i", fds[0]);
	setenv(FUSE_COMMFD_ENV, arg_fd_entry, 1);
>>>>>>> a6a219f5

	char const *const argv[] = {
		FUSERMOUNT_PROG,
		"-o", opts ? opts : "",
		"--",
		mountpoint,
		NULL,
	};


	posix_spawn_file_actions_t action;
	posix_spawn_file_actions_init(&action);

	if (quiet) {
		posix_spawn_file_actions_addclose(&action, 1);
		posix_spawn_file_actions_addclose(&action, 2);
	}
	posix_spawn_file_actions_addclose(&action, fds[1]);

	int status = fusermount_posix_spawn(&action, argv, &pid);

	posix_spawn_file_actions_destroy(&action);

	if(status != 0) {
		close(fds[0]);
		close(fds[1]);
<<<<<<< HEAD
		fcntl(fds[0], F_SETFD, 0);
		snprintf(env, sizeof(env), "%i", fds[0]);
		setenv(FUSE_COMMFD_ENV, env, 1);
		exec_fusermount(argv);
		perror("redfs failed to exec fusermount3");
		_exit(1);
=======
		fuse_log(FUSE_LOG_ERR, "posix_spawnp() for %s failed",
			 FUSERMOUNT_PROG, strerror(errno));
		return -1;
>>>>>>> a6a219f5
	}

	// passed to child now, so can close here.
	close(fds[0]);

	int fd = receive_fd(fds[1]);

	if (!mo->auto_unmount) {
		/* with auto_unmount option fusermount3 will not exit until
		   this socket is closed */
		close(fds[1]);
		waitpid(pid, NULL, 0); /* bury zombie */
	}

	if (fd >= 0)
		fcntl(fd, F_SETFD, FD_CLOEXEC);

	return fd;
}

#ifndef O_CLOEXEC
#define O_CLOEXEC 0
#endif

static int fuse_mount_sys(const char *mnt, struct mount_opts *mo,
			  const char *mnt_opts)
{
	char tmp[128];

	const char *redfs_devname = "/dev/redfs";
	const char *fuse_devname="/dev/fuse";
	const char *devname = redfs_devname;

	char *source = NULL;
	char *type = NULL;
	const char *type_selection = NULL;
	size_t typelen;
	struct stat stbuf;
	int fd;
	int res;

	if (!mnt) {
		fuse_log(FUSE_LOG_ERR, "redfs missing mountpoint parameter\n");
		return -1;
	}

	res = stat(mnt, &stbuf);
	if (res == -1) {
		fuse_log(FUSE_LOG_ERR, "redfs failed to access mountpoint %s: %s\n",
			mnt, strerror(errno));
		return -1;
	}

again:
	fd = open(devname, O_RDWR | O_CLOEXEC);
	if (fd == -1) {
		if (errno == ENODEV || errno == ENOENT) {
			fuse_log(FUSE_LOG_ERR, "redfs: device %s not found.\n",
				 devname);
			if (devname == redfs_devname) {
				devname = fuse_devname;
				fuse_log(FUSE_LOG_ERR, "redfs: Trying to fallback to %s\n",
					 devname);
				goto again;
			} else {
				fuse_log(FUSE_LOG_ERR, "redfs: failed to open %s: %s\n",
					 devname, strerror(errno));
			}

			return -1;
		}
	}
	if (!O_CLOEXEC)
		fcntl(fd, F_SETFD, FD_CLOEXEC);

	snprintf(tmp, sizeof(tmp),  "fd=%i,rootmode=%o,user_id=%u,group_id=%u",
		 fd, stbuf.st_mode & S_IFMT, getuid(), getgid());

	res = fuse_opt_add_opt(&mo->kernel_opts, tmp);
	if (res == -1)
		goto out_close;

	source = malloc((mo->fsname ? strlen(mo->fsname) : 0) +
			(mo->subtype ? strlen(mo->subtype) : 0) +
			strlen(devname) + 32);

	if (mo->blkdev)
		type_selection = "redfsblk";
	else {
		if (devname == redfs_devname)
			type_selection = "redfs";
		else
			type_selection = "fuse";
	}

	typelen = MAX(strlen(type_selection) + 1, 32);

	type = malloc((mo->subtype ? strlen(mo->subtype) : 0) + typelen);
	if (!type || !source) {
		fuse_log(FUSE_LOG_ERR, "redfs: failed to allocate type memory\n");
		goto out_close;
	}

	strncpy(type, type_selection, typelen);
	if (mo->subtype) {
		strcat(type, ".");
		strcat(type, mo->subtype);
	}
	strcpy(source,
	       mo->fsname ? mo->fsname : (mo->subtype ? mo->subtype : devname));

	res = mount(source, mnt, type, mo->flags, mo->kernel_opts);
	if (res == -1 && errno == ENODEV && mo->subtype) {
		/* Probably missing subtype support */
		strncpy(type, type_selection, typelen);
		if (mo->fsname) {
			if (!mo->blkdev)
				sprintf(source, "%s#%s", mo->subtype,
					mo->fsname);
		} else {
			strcpy(source, type);
		}
		res = mount(source, mnt, type, mo->flags, mo->kernel_opts);
	}
	if (res == -1) {
		/*
		 * Maybe kernel doesn't support unprivileged mounts, in this
		 * case try falling back to fusermount3
		 */
		if (errno == EPERM) {
			res = -2;
		} else {
			int errno_save = errno;
			if (mo->blkdev && errno == ENODEV &&
			    !fuse_mnt_check_fuseblk())
				fuse_log(FUSE_LOG_ERR,
					"redfs: 'redfsblk' support missing\n");
			else
				fuse_log(FUSE_LOG_ERR, "redfs: mount failed: %s\n",
					strerror(errno_save));
		}

		goto out_close;
	}

#ifndef IGNORE_MTAB
	if (geteuid() == 0) {
		char *newmnt = fuse_mnt_resolve_path("redfs", mnt);
		res = -1;
		if (!newmnt)
			goto out_umount;

		res = fuse_mnt_add_mount("redfs", source, newmnt, type,
					 mnt_opts);
		free(newmnt);
		if (res == -1)
			goto out_umount;
	}
#endif /* IGNORE_MTAB */
	free(type);
	free(source);

	return fd;

out_umount:
	umount2(mnt, 2); /* lazy umount */
out_close:
	free(type);
	free(source);
	close(fd);
	return res;
}

static int get_mnt_flag_opts(char **mnt_optsp, int flags)
{
	int i;

	if (!(flags & MS_RDONLY) && fuse_opt_add_opt(mnt_optsp, "rw") == -1)
		return -1;

	for (i = 0; mount_flags[i].opt != NULL; i++) {
		if (mount_flags[i].on && (flags & mount_flags[i].flag) &&
		    fuse_opt_add_opt(mnt_optsp, mount_flags[i].opt) == -1)
			return -1;
	}
	return 0;
}

struct mount_opts *parse_mount_opts(struct fuse_args *args)
{
	struct mount_opts *mo;

	mo = (struct mount_opts*) malloc(sizeof(struct mount_opts));
	if (mo == NULL)
		return NULL;

	memset(mo, 0, sizeof(struct mount_opts));
	mo->flags = MS_NOSUID | MS_NODEV;

	if (args &&
	    fuse_opt_parse(args, mo, fuse_mount_opts, fuse_mount_opt_proc) == -1)
		goto err_out;

	return mo;

err_out:
	destroy_mount_opts(mo);
	return NULL;
}

void destroy_mount_opts(struct mount_opts *mo)
{
	free(mo->fsname);
	free(mo->subtype);
	free(mo->fusermount_opts);
	free(mo->subtype_opt);
	free(mo->kernel_opts);
	free(mo->mtab_opts);
	free(mo);
}


int fuse_kern_mount(const char *mountpoint, struct mount_opts *mo)
{
	int res = -1;
	char *mnt_opts = NULL;

	res = -1;
	if (get_mnt_flag_opts(&mnt_opts, mo->flags) == -1)
		goto out;
	if (mo->kernel_opts && fuse_opt_add_opt(&mnt_opts, mo->kernel_opts) == -1)
		goto out;
	if (mo->mtab_opts &&  fuse_opt_add_opt(&mnt_opts, mo->mtab_opts) == -1)
		goto out;

	res = fuse_mount_sys(mountpoint, mo, mnt_opts);
	if (res >= 0 && mo->auto_unmount) {
		if(0 > setup_auto_unmount(mountpoint, 0)) {
			// Something went wrong, let's umount like in fuse_mount_sys.
			umount2(mountpoint, MNT_DETACH); /* lazy umount */
			res = -1;
		}
	} else if (res == -2) {
		if (mo->fusermount_opts &&
		    fuse_opt_add_opt(&mnt_opts, mo->fusermount_opts) == -1)
			goto out;

		if (mo->subtype) {
			char *tmp_opts = NULL;

			res = -1;
			if (fuse_opt_add_opt(&tmp_opts, mnt_opts) == -1 ||
			    fuse_opt_add_opt(&tmp_opts, mo->subtype_opt) == -1) {
				free(tmp_opts);
				goto out;
			}

			res = fuse_mount_fusermount(mountpoint, mo, tmp_opts, 1);
			free(tmp_opts);
			if (res == -1)
				res = fuse_mount_fusermount(mountpoint, mo,
							    mnt_opts, 0);
		} else {
			res = fuse_mount_fusermount(mountpoint, mo, mnt_opts, 0);
		}
	}
out:
	free(mnt_opts);
	return res;
}<|MERGE_RESOLUTION|>--- conflicted
+++ resolved
@@ -355,18 +355,6 @@
 
 	res = socketpair(PF_UNIX, SOCK_STREAM, 0, fds);
 	if(res == -1) {
-<<<<<<< HEAD
-		perror("redfs socketpair() failed");
-		return -1;
-	}
-
-	pid = fork();
-	if(pid == -1) {
-		perror("redfs fork() failed");
-		close(fds[0]);
-		close(fds[1]);
-		return -1;
-=======
 		fuse_log(FUSE_LOG_ERR, "Setting up auto-unmountsocketpair() failed",
 			 strerror(errno));
 		return -1;
@@ -391,7 +379,6 @@
 	if (quiet) {
 		posix_spawn_file_actions_addclose(&action, 1);
 		posix_spawn_file_actions_addclose(&action, 2);
->>>>>>> a6a219f5
 	}
 	posix_spawn_file_actions_addclose(&action, fds[1]);
 
@@ -406,17 +393,8 @@
 	if(status != 0) {
 		close(fds[0]);
 		close(fds[1]);
-<<<<<<< HEAD
-		fcntl(fds[0], F_SETFD, 0);
-		snprintf(env, sizeof(env), "%i", fds[0]);
-		setenv(FUSE_COMMFD_ENV, env, 1);
-		exec_fusermount(argv);
-		perror("redfs failed to exec fusermount3");
-		_exit(1);
-=======
 		fuse_log(FUSE_LOG_ERR, "fuse: Setting up auto-unmount failed");
 		return -1;
->>>>>>> a6a219f5
 	}
 	// passed to child now, so can close here.
 	close(fds[0]);
@@ -441,19 +419,6 @@
 
 	res = socketpair(PF_UNIX, SOCK_STREAM, 0, fds);
 	if(res == -1) {
-<<<<<<< HEAD
-		perror("redfs socketpair() failed");
-		return -1;
-	}
-
-	pid = fork();
-	if(pid == -1) {
-		perror("redfs fork() failed");
-		close(fds[0]);
-		close(fds[1]);
-		return -1;
-	}
-=======
 		fuse_log(FUSE_LOG_ERR, "Running %s: socketpair() failed: %s\n",
 			 FUSERMOUNT_PROG, strerror(errno));
 		return -1;
@@ -462,7 +427,6 @@
 	char arg_fd_entry[30];
 	snprintf(arg_fd_entry, sizeof(arg_fd_entry), "%i", fds[0]);
 	setenv(FUSE_COMMFD_ENV, arg_fd_entry, 1);
->>>>>>> a6a219f5
 
 	char const *const argv[] = {
 		FUSERMOUNT_PROG,
@@ -489,18 +453,9 @@
 	if(status != 0) {
 		close(fds[0]);
 		close(fds[1]);
-<<<<<<< HEAD
-		fcntl(fds[0], F_SETFD, 0);
-		snprintf(env, sizeof(env), "%i", fds[0]);
-		setenv(FUSE_COMMFD_ENV, env, 1);
-		exec_fusermount(argv);
-		perror("redfs failed to exec fusermount3");
-		_exit(1);
-=======
 		fuse_log(FUSE_LOG_ERR, "posix_spawnp() for %s failed",
 			 FUSERMOUNT_PROG, strerror(errno));
 		return -1;
->>>>>>> a6a219f5
 	}
 
 	// passed to child now, so can close here.
