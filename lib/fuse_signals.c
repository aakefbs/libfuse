/*
  FUSE: Filesystem in Userspace
  Copyright (C) 2001-2007  Miklos Szeredi <miklos@szeredi.hu>

  Utility functions for setting signal handlers.

  This program can be distributed under the terms of the GNU LGPLv2.
  See the file COPYING.LIB
*/

#include "fuse_config.h"
#include "fuse_lowlevel.h"
#include "fuse_i.h"

#include <stdio.h>
#include <string.h>
#include <signal.h>
#include <stdlib.h>
<<<<<<< HEAD
#include <execinfo.h>
=======
#include <errno.h>
>>>>>>> 962296a7

#ifdef HAVE_BACKTRACE
#include <execinfo.h>
#endif

static int teardown_sigs[] = { SIGHUP, SIGINT, SIGTERM };
static int ignore_sigs[] = { SIGPIPE};
static int fail_sigs[] = { SIGILL, SIGTRAP, SIGABRT, SIGBUS, SIGFPE, SIGSEGV };
static struct fuse_session *fuse_instance;

<<<<<<< HEAD
static void dump_stack(void)
{
#ifdef HAVE_BACKTRACE
	const size_t backtrace_sz = 1024 * 1024;
	void* backtrace_buffer[backtrace_sz];

	int err_fd = fileno(stderr);

	int trace_len = backtrace(backtrace_buffer, backtrace_sz);
	backtrace_symbols_fd(backtrace_buffer, trace_len, err_fd);
=======
#define BT_STACK_SZ (1024 * 1024)
static void *backtrace_buffer[BT_STACK_SZ];

static void dump_stack(void)
{
#ifdef HAVE_BACKTRACE
	char **strings;

	int nptrs = backtrace(backtrace_buffer, BT_STACK_SZ);
	strings = backtrace_symbols(backtrace_buffer, nptrs);

	if (strings == NULL) {
		fuse_log(FUSE_LOG_ERR, "Failed to get backtrace symbols: %s\n",
			 strerror(errno));
		return;
	}

	for (int idx = 0; idx < nptrs; idx++)
		fuse_log(FUSE_LOG_ERR, "%s\n", strings[idx]);

	free(strings);
>>>>>>> 962296a7
#endif
}

static void exit_handler(int sig)
{
<<<<<<< HEAD
	if (fuse_instance) {
		fuse_session_exit(fuse_instance);
		if(sig <= 0) {
			fuse_log(FUSE_LOG_ERR, "assertion error: signal value <= 0\n");
			dump_stack();
			abort();
		}
=======
	if (fuse_instance == NULL)
		return;

	fuse_session_exit(fuse_instance);

	if (sig < 0) {
		fuse_log(FUSE_LOG_ERR,
				"assertion error: signal value <= 0\n");
		dump_stack();
		abort();
>>>>>>> 962296a7
		fuse_instance->error = sig;
	}

	fuse_instance->error = sig;
}

static void exit_backtrace(int sig)
{
	if (fuse_instance == NULL)
		return;

	fuse_session_exit(fuse_instance);

	fuse_remove_signal_handlers(fuse_instance);
	fuse_log(FUSE_LOG_ERR, "Got signal: %d\n", sig);
	dump_stack();
	abort();
}


static void do_nothing(int sig)
{
	(void) sig;
}

static int set_one_signal_handler(int sig, void (*handler)(int), int remove)
{
	struct sigaction sa;
	struct sigaction old_sa;

	memset(&sa, 0, sizeof(struct sigaction));
	sa.sa_handler = remove ? SIG_DFL : handler;
	sigemptyset(&(sa.sa_mask));
	sa.sa_flags = 0;

	if (sigaction(sig, NULL, &old_sa) == -1) {
		perror("redfs cannot get old signal handler");
		return -1;
	}

	if (old_sa.sa_handler == (remove ? handler : SIG_DFL) &&
	    sigaction(sig, &sa, NULL) == -1) {
		perror("redfs cannot set signal handler");
		return -1;
	}
	return 0;
}

static int _fuse_set_signal_handlers(int signals[], int nr_signals,
				     void (*handler)(int))
{
	for (int idx = 0; idx < nr_signals; idx++) {
		int signal = signals[idx];

		/*
		 * If we used SIG_IGN instead of the do_nothing function,
		 * then we would be unable to tell if we set SIG_IGN (and
		 * thus should reset to SIG_DFL in fuse_remove_signal_handlers)
		 * or if it was already set to SIG_IGN (and should be left
		 * untouched.
		*/
		if (set_one_signal_handler(signal, handler, 0) == -1) {
			fuse_log(FUSE_LOG_ERR,
				 "Failed to install signal handler for sig %d\n",
				 signal);
			return -1;
		}
	}

	return 0;
}

int fuse_set_signal_handlers(struct fuse_session *se)
{
	size_t nr_signals;
	int rc;

	nr_signals = sizeof(teardown_sigs) / sizeof(teardown_sigs[0]);
	rc = _fuse_set_signal_handlers(teardown_sigs, nr_signals, exit_handler);
	if (rc < 0)
		return rc;

	nr_signals = sizeof(ignore_sigs) / sizeof(ignore_sigs[0]);
	rc = _fuse_set_signal_handlers(ignore_sigs, nr_signals, do_nothing);
	if (rc < 0)
		return rc;

	if (fuse_instance == NULL)
		fuse_instance = se;
	return 0;
}

int fuse_set_fail_signal_handlers(struct fuse_session *se)
{
	size_t nr_signals = sizeof(fail_sigs) / sizeof(fail_sigs[0]);

	int rc = _fuse_set_signal_handlers(fail_sigs, nr_signals,
					   exit_backtrace);
	if (rc < 0)
		return rc;

	if (fuse_instance == NULL)
		fuse_instance = se;

	return 0;
}

static void _fuse_remove_signal_handlers(int signals[], int nr_signals,
					 void (*handler)(int))
{
	for (int idx = 0; idx < nr_signals; idx++)
		set_one_signal_handler(signals[idx], handler, 1);
}

void fuse_remove_signal_handlers(struct fuse_session *se)
{
	size_t nr_signals;

	if (fuse_instance != se)
		fuse_log(FUSE_LOG_ERR,
			"redfs fuse_remove_signal_handlers: unknown session\n");
	else
		fuse_instance = NULL;

	nr_signals = sizeof(teardown_sigs) / sizeof(teardown_sigs[0]);
	_fuse_remove_signal_handlers(teardown_sigs, nr_signals, exit_handler);

	nr_signals = sizeof(ignore_sigs) / sizeof(ignore_sigs[0]);
	_fuse_remove_signal_handlers(ignore_sigs, nr_signals, do_nothing);

	nr_signals = sizeof(fail_sigs) / sizeof(fail_sigs[0]);
	_fuse_remove_signal_handlers(fail_sigs, nr_signals, exit_backtrace);
}<|MERGE_RESOLUTION|>--- conflicted
+++ resolved
@@ -16,11 +16,7 @@
 #include <string.h>
 #include <signal.h>
 #include <stdlib.h>
-<<<<<<< HEAD
-#include <execinfo.h>
-=======
 #include <errno.h>
->>>>>>> 962296a7
 
 #ifdef HAVE_BACKTRACE
 #include <execinfo.h>
@@ -31,18 +27,6 @@
 static int fail_sigs[] = { SIGILL, SIGTRAP, SIGABRT, SIGBUS, SIGFPE, SIGSEGV };
 static struct fuse_session *fuse_instance;
 
-<<<<<<< HEAD
-static void dump_stack(void)
-{
-#ifdef HAVE_BACKTRACE
-	const size_t backtrace_sz = 1024 * 1024;
-	void* backtrace_buffer[backtrace_sz];
-
-	int err_fd = fileno(stderr);
-
-	int trace_len = backtrace(backtrace_buffer, backtrace_sz);
-	backtrace_symbols_fd(backtrace_buffer, trace_len, err_fd);
-=======
 #define BT_STACK_SZ (1024 * 1024)
 static void *backtrace_buffer[BT_STACK_SZ];
 
@@ -64,21 +48,11 @@
 		fuse_log(FUSE_LOG_ERR, "%s\n", strings[idx]);
 
 	free(strings);
->>>>>>> 962296a7
 #endif
 }
 
 static void exit_handler(int sig)
 {
-<<<<<<< HEAD
-	if (fuse_instance) {
-		fuse_session_exit(fuse_instance);
-		if(sig <= 0) {
-			fuse_log(FUSE_LOG_ERR, "assertion error: signal value <= 0\n");
-			dump_stack();
-			abort();
-		}
-=======
 	if (fuse_instance == NULL)
 		return;
 
@@ -89,7 +63,6 @@
 				"assertion error: signal value <= 0\n");
 		dump_stack();
 		abort();
->>>>>>> 962296a7
 		fuse_instance->error = sig;
 	}
 
